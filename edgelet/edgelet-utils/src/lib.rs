// Copyright (c) Microsoft. All rights reserved.

#![deny(unused_extern_crates, warnings)]
#![deny(clippy::all, clippy::pedantic)]
#![allow(clippy::module_name_repetitions, clippy::use_self)]

extern crate failure;
#[cfg(test)]
extern crate futures;
#[macro_use]
extern crate log;
extern crate serde;

// Need serde_derive only for unit tests.
#[cfg(test)]
#[macro_use]
extern crate serde_derive;

// Need macros from serde_json for unit tests.
#[cfg(test)]
#[macro_use]
extern crate serde_json;

// Need stuff other than macros from serde_json for non-test code.
#[cfg(not(test))]
extern crate serde_json;

mod error;
mod logging;
pub mod macros;
mod ser_de;

use std::cmp;
use std::collections::HashMap;
use std::str;

pub use error::{Error, ErrorKind};
pub use logging::log_failure;
pub use macros::ensure_not_empty_with_context;
pub use ser_de::{serde_clone, serialize_ordered, string_or_struct};

pub fn parse_query(query: &str) -> HashMap<&str, &str> {
    query
        .split('&')
        .filter_map(|seg| {
            if seg.is_empty() {
                None
            } else {
                let mut tokens = seg.splitn(2, '=');
                if let Some(key) = tokens.next() {
                    let val = tokens.next().unwrap_or("");
                    Some((key, val))
                } else {
                    // if there's no key then we ignore this token
                    None
                }
            }
        })
        .collect()
}

pub fn prepare_cert_uri_module(hub_name: &str, device_id: &str, module_id: &str) -> String {
    format!(
        "URI: azureiot://{}/devices/{}/modules/{}",
        hub_name, device_id, module_id
    )
}

<<<<<<< HEAD
const ALLOWED_CHAR_DNS: char = '-';
const DNS_MAX_SIZE: usize = 63;

/// The name returned from here must conform to following rules (as per RFC 1035):
///  - length must be <= 63 characters
///  - must be all lower case alphanumeric characters or '-'
///  - must start with an alphabet
///  - must end with an alphanumeric character
pub fn sanitize_dns_label(name: &str) -> String {
    name.trim_start_matches(|c: char| !c.is_ascii_alphabetic())
        .trim_end_matches(|c: char| !c.is_ascii_alphanumeric())
        .to_lowercase()
        .chars()
        .filter(|c| c.is_ascii_alphanumeric() || c == &ALLOWED_CHAR_DNS)
        .take(DNS_MAX_SIZE)
        .collect::<String>()
}

pub fn prepare_dns_san_entries(names: &[&str]) -> String {
    names
        .iter()
        .filter_map(|name| {
            let dns = sanitize_dns_label(name);
            if dns.is_empty() {
                None
            } else {
                Some(format!("DNS:{}", dns))
            }
        })
        .collect::<Vec<String>>()
        .join(", ")
}

pub fn append_dns_san_entries(sans: &str, names: &[&str]) -> String {
    let mut dns_sans = names
        .iter()
        .filter_map(|name| {
            if name.trim().is_empty() {
                None
            } else {
                Some(format!("DNS:{}", name.to_lowercase()))
            }
        })
        .collect::<Vec<String>>()
        .join(", ");
    dns_sans.push_str(", ");
    dns_sans.push_str(sans);
    dns_sans
=======
pub fn prepare_dns_san_entry(name: &str) -> String {
    // The name returned from here must conform to following rules (as per RFC 1035):
    //  - length must be <= 63 characters
    //  - must be all lower case alphanumeric characters or '-'
    //  - must start with an alphabet
    //  - must end with an alphanumeric character

    let name = name.to_lowercase();
    let name = name
        .trim_start_matches(|c| !char::is_ascii_lowercase(&c))
        .trim_end_matches(|c| !char::is_alphanumeric(c))
        .replace(|c| !(char::is_alphanumeric(c) || c == '-'), "");

    format!("DNS: {}", &name[0..cmp::min(name.len(), 63)])
>>>>>>> eee463b5
}

#[cfg(test)]
mod tests {
    use super::*;

    #[test]
    fn parse_query_empty_input() {
        assert_eq!(0, parse_query("").len());
    }

    #[test]
    fn parse_query_white_space_input() {
        let inp = "     ";
        let map = parse_query(inp);
        assert_eq!(map.get(inp), Some(&""));
    }

    #[test]
    fn parse_query_simple_str_input() {
        let inp = "some_string";
        let map = parse_query(inp);
        assert_eq!(map.get(inp), Some(&""));
    }

    #[test]
    fn parse_query_key_but_no_value_input() {
        let map = parse_query("k1=");
        assert_eq!(map.get("k1"), Some(&""));
    }

    #[test]
    fn parse_query_single_key_value() {
        let map = parse_query("k1=v1");
        assert_eq!(map.get("k1"), Some(&"v1"));
    }

    #[test]
    fn parse_query_multiple_key_value() {
        let map = parse_query("k1=v1&k2=v2");
        assert_eq!(map.get("k1"), Some(&"v1"));
        assert_eq!(map.get("k2"), Some(&"v2"));
    }

    #[test]
    fn parse_query_complex_input() {
        let map = parse_query("k1=10&k2=v2&k3=this%20is%20a%20string&bling&k4=10=20");
        assert_eq!(map.get("k1"), Some(&"10"));
        assert_eq!(map.get("k2"), Some(&"v2"));
        assert_eq!(map.get("k3"), Some(&"this%20is%20a%20string"));
        assert_eq!(map.get("k4"), Some(&"10=20"));
        assert_eq!(map.get("bling"), Some(&""));
    }

    #[test]
    fn validate_cert_uri_module() {
        assert_eq!(
            "URI: azureiot://hub_id/devices/did/modules/mid",
            prepare_cert_uri_module("hub_id", "did", "mid")
        );
    }

    #[test]
<<<<<<< HEAD
    fn dns_label() {
        assert_eq!(
            "abcdefg-hijklmnop-qrs-tuv-wxyz",
            sanitize_dns_label(" -abcdefg-hijklmnop-qrs-tuv-wxyz- ")
        );
        assert!('\u{4eac}'.is_alphanumeric());
        assert_eq!(
            "abcdefg-hijklmnop-qrs-tuv-wxyz",
            sanitize_dns_label("\u{4eac}ABCDEFG-\u{4eac}HIJKLMNOP-QRS-TUV-WXYZ\u{4eac}")
        );
        assert_eq!(String::default(), sanitize_dns_label("--------------"));
        assert_eq!("a", sanitize_dns_label("a"));
        assert_eq!("a-1", sanitize_dns_label("a -  1"));
        assert_eq!("edgehub", sanitize_dns_label("$edgeHub"));
        let expected_name = "a23456789-123456789-123456789-123456789-123456789-123456789-123";
        assert_eq!(expected_name.len(), DNS_MAX_SIZE);
        assert_eq!(
            expected_name,
            sanitize_dns_label("a23456789-123456789-123456789-123456789-123456789-123456789-1234")
        );

        assert_eq!(
            expected_name,
            sanitize_dns_label("$a23456789-123456789-123456789-123456789-123456789-123456789-1234")
        );
    }

    #[test]
    fn dns_san() {
        assert_eq!("DNS:edgehub", prepare_dns_san_entries(&["edgehub"]));
        assert_eq!("DNS:edgehub", prepare_dns_san_entries(&["EDGEhub"]));
        assert_eq!("DNS:edgehub", prepare_dns_san_entries(&["$$$Edgehub"]));
        assert_eq!(
            "DNS:edgehub",
            prepare_dns_san_entries(&["\u{4eac}Edge\u{4eac}hub\u{4eac}"])
        );
        assert_eq!(
            "DNS:edgehub",
            prepare_dns_san_entries(&["$$$Edgehub###$$$"])
        );
        assert_eq!(
            "DNS:edge-hub",
            prepare_dns_san_entries(&["$$$Edge-hub###$$"])
        );
        assert_eq!(
            "DNS:edge-hub",
            prepare_dns_san_entries(&["$$$Ed###ge-h$$^$ub###$$"])
=======
    fn dns_san() {
        assert_eq!("DNS: edgehub", prepare_dns_san_entry("edgehub"));
        assert_eq!("DNS: edgehub", prepare_dns_san_entry("EDGEhub"));
        assert_eq!("DNS: edgehub", prepare_dns_san_entry("$$$Edgehub"));
        assert_eq!("DNS: edgehub", prepare_dns_san_entry("$$$Edgehub###$$$"));
        assert_eq!("DNS: edge-hub", prepare_dns_san_entry("$$$Edge-hub###$$"));
        assert_eq!(
            "DNS: edge-hub",
            prepare_dns_san_entry("$$$Ed###ge-h$$^$ub###$$")
>>>>>>> eee463b5
        );

        let name = "$eDgE##-##Hub23212$$$eDgE##-##Hub23212$$$eDgE##-##Hub23212$$$eDgE##-##Hub23212$$$eDgE##-##Hub23212$$";
        let expected_name = "edge-hub23212edge-hub23212edge-hub23212edge-hub23212edge-hub232";
        assert_eq!(
<<<<<<< HEAD
            format!("DNS:{}", expected_name),
            prepare_dns_san_entries(&[name])
        );

        // 63 letters for the name and 4 more for the literal "DNS:"
        assert_eq!(63 + 4, prepare_dns_san_entries(&[name]).len());

        assert_eq!(
            "DNS:edgehub, DNS:edgy",
            prepare_dns_san_entries(&["edgehub", "edgy"])
        );
        assert_eq!(
            "DNS:edgehub, DNS:edgy, DNS:moo",
            prepare_dns_san_entries(&["edgehub", "edgy", "moo"])
        );
        // test skipping invalid entries
        assert_eq!(
            "DNS:edgehub, DNS:moo",
            prepare_dns_san_entries(&[" -edgehub -", "-----", "- moo- "])
        );

        // test appending host name to sanitized label
        let sanitized_labels = prepare_dns_san_entries(&["1edgehub", "2edgy"]);
        assert_eq!(
            "DNS:2019host, DNS:2020host, DNS:edgehub, DNS:edgy",
            append_dns_san_entries(&sanitized_labels, &["2019host", "   ", "2020host"])
        );
=======
            format!("DNS: {}", expected_name),
            prepare_dns_san_entry(name)
        );

        // 63 letters for the name and 5 more for the literal "DNS: "
        assert_eq!(63 + 5, prepare_dns_san_entry(name).len());
>>>>>>> eee463b5
    }
}<|MERGE_RESOLUTION|>--- conflicted
+++ resolved
@@ -66,7 +66,6 @@
     )
 }
 
-<<<<<<< HEAD
 const ALLOWED_CHAR_DNS: char = '-';
 const DNS_MAX_SIZE: usize = 63;
 
@@ -115,22 +114,6 @@
     dns_sans.push_str(", ");
     dns_sans.push_str(sans);
     dns_sans
-=======
-pub fn prepare_dns_san_entry(name: &str) -> String {
-    // The name returned from here must conform to following rules (as per RFC 1035):
-    //  - length must be <= 63 characters
-    //  - must be all lower case alphanumeric characters or '-'
-    //  - must start with an alphabet
-    //  - must end with an alphanumeric character
-
-    let name = name.to_lowercase();
-    let name = name
-        .trim_start_matches(|c| !char::is_ascii_lowercase(&c))
-        .trim_end_matches(|c| !char::is_alphanumeric(c))
-        .replace(|c| !(char::is_alphanumeric(c) || c == '-'), "");
-
-    format!("DNS: {}", &name[0..cmp::min(name.len(), 63)])
->>>>>>> eee463b5
 }
 
 #[cfg(test)]
@@ -194,7 +177,6 @@
     }
 
     #[test]
-<<<<<<< HEAD
     fn dns_label() {
         assert_eq!(
             "abcdefg-hijklmnop-qrs-tuv-wxyz",
@@ -242,23 +224,11 @@
         assert_eq!(
             "DNS:edge-hub",
             prepare_dns_san_entries(&["$$$Ed###ge-h$$^$ub###$$"])
-=======
-    fn dns_san() {
-        assert_eq!("DNS: edgehub", prepare_dns_san_entry("edgehub"));
-        assert_eq!("DNS: edgehub", prepare_dns_san_entry("EDGEhub"));
-        assert_eq!("DNS: edgehub", prepare_dns_san_entry("$$$Edgehub"));
-        assert_eq!("DNS: edgehub", prepare_dns_san_entry("$$$Edgehub###$$$"));
-        assert_eq!("DNS: edge-hub", prepare_dns_san_entry("$$$Edge-hub###$$"));
-        assert_eq!(
-            "DNS: edge-hub",
-            prepare_dns_san_entry("$$$Ed###ge-h$$^$ub###$$")
->>>>>>> eee463b5
         );
 
         let name = "$eDgE##-##Hub23212$$$eDgE##-##Hub23212$$$eDgE##-##Hub23212$$$eDgE##-##Hub23212$$$eDgE##-##Hub23212$$";
         let expected_name = "edge-hub23212edge-hub23212edge-hub23212edge-hub23212edge-hub232";
         assert_eq!(
-<<<<<<< HEAD
             format!("DNS:{}", expected_name),
             prepare_dns_san_entries(&[name])
         );
@@ -286,13 +256,5 @@
             "DNS:2019host, DNS:2020host, DNS:edgehub, DNS:edgy",
             append_dns_san_entries(&sanitized_labels, &["2019host", "   ", "2020host"])
         );
-=======
-            format!("DNS: {}", expected_name),
-            prepare_dns_san_entry(name)
-        );
-
-        // 63 letters for the name and 5 more for the literal "DNS: "
-        assert_eq!(63 + 5, prepare_dns_san_entry(name).len());
->>>>>>> eee463b5
     }
 }