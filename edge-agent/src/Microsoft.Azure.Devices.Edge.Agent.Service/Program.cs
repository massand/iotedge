--- conflicted
+++ resolved
@@ -102,12 +102,9 @@
                 var builder = new ContainerBuilder();
                 builder.RegisterModule(new LoggingModule(dockerLoggingDriver, dockerLoggingOptions));
                 Option<string> productInfo = versionInfo != VersionInfo.Empty ? Option.Some(versionInfo.ToString()) : Option.None<string>();
-<<<<<<< HEAD
-                Option<UpstreamProtocol> upstreamProtocol = configuration.GetValue<string>(Constants.UpstreamProtocolKey).ToUpstreamProtocol();
+                Option<UpstreamProtocol> upstreamProtocol = configuration.GetValue<string>(CoreConstant.UpstreamProtocolKey).ToUpstreamProtocol();
                 Option<IWebProxy> proxy = Proxy.Parse(configuration.GetValue<string>("https_proxy"), logger);
-=======
-                Option<UpstreamProtocol> upstreamProtocol = configuration.GetValue<string>(CoreConstant.UpstreamProtocolKey).ToUpstreamProtocol();
->>>>>>> eee463b5
+
                 switch (mode.ToLowerInvariant())
                 {
                     case CoreConstant.DockerMode:
@@ -117,18 +114,6 @@
                         builder.RegisterModule(new DockerModule(deviceConnectionString, edgeDeviceHostName, dockerUri, dockerAuthConfig, upstreamProtocol, proxy, productInfo));
                         break;
 
-<<<<<<< HEAD
-                    case Constants.IotedgedMode:
-                        string managementUri = configuration.GetValue<string>(Constants.EdgeletManagementUriVariableName);
-                        string workloadUri = configuration.GetValue<string>(Constants.EdgeletWorkloadUriVariableName);
-                        string iothubHostname = configuration.GetValue<string>(Constants.IotHubHostnameVariableName);
-                        string deviceId = configuration.GetValue<string>(Constants.DeviceIdVariableName);
-                        string moduleId = configuration.GetValue(Constants.ModuleIdVariableName, Constants.EdgeAgentModuleIdentityName);
-                        string moduleGenerationId = configuration.GetValue<string>(Constants.EdgeletModuleGenerationIdVariableName);
-                        string apiVersion = configuration.GetValue<string>(Constants.EdgeletApiVersionVariableName);
-                        builder.RegisterModule(new AgentModule(maxRestartCount, intensiveCareTime, coolOffTimeUnitInSeconds, usePersistentStorage, storagePath, Option.Some(new Uri(workloadUri)), Option.Some(apiVersion), moduleId, Option.Some(moduleGenerationId)));
-                        builder.RegisterModule(new EdgeletModule(iothubHostname, edgeDeviceHostName, deviceId, new Uri(managementUri), new Uri(workloadUri), apiVersion, dockerAuthConfig, upstreamProtocol, proxy, productInfo));
-=======
                     case CoreConstant.IotedgedMode:
                         string managementUri = configuration.GetValue<string>(CoreConstant.EdgeletManagementUriVariableName);
                         string workloadUri = configuration.GetValue<string>(CoreConstant.EdgeletWorkloadUriVariableName);
@@ -136,14 +121,15 @@
                         string deviceId = configuration.GetValue<string>(CoreConstant.DeviceIdVariableName);
                         string moduleId = configuration.GetValue(CoreConstant.ModuleIdVariableName, CoreConstant.EdgeAgentModuleIdentityName);
                         string moduleGenerationId = configuration.GetValue<string>(CoreConstant.EdgeletModuleGenerationIdVariableName);
-                        builder.RegisterModule(new AgentModule(maxRestartCount, intensiveCareTime, coolOffTimeUnitInSeconds, usePersistentStorage, storagePath, Option.Some(new Uri(workloadUri)), moduleId, Option.Some(moduleGenerationId)));
-                        builder.RegisterModule(new EdgeletModule(iothubHostname, edgeDeviceHostName, deviceId, new Uri(managementUri), new Uri(workloadUri), dockerAuthConfig, upstreamProtocol, productInfo));
->>>>>>> eee463b5
+                        string apiVersion = configuration.GetValue<string>(CoreConstant.EdgeletApiVersionVariableName);
+                        builder.RegisterModule(new AgentModule(maxRestartCount, intensiveCareTime, coolOffTimeUnitInSeconds, usePersistentStorage, storagePath, Option.Some(new Uri(workloadUri)), Option.Some(apiVersion), moduleId, Option.Some(moduleGenerationId)));
+                        builder.RegisterModule(new EdgeletModule(iothubHostname, edgeDeviceHostName, deviceId, new Uri(managementUri), new Uri(workloadUri), apiVersion, dockerAuthConfig, upstreamProtocol, proxy, productInfo));
                         break;
 
                     case CoreConstant.KubernetesMode:
                         managementUri = configuration.GetValue<string>(CoreConstant.EdgeletManagementUriVariableName);
                         workloadUri = configuration.GetValue<string>(CoreConstant.EdgeletWorkloadUriVariableName);
+                        apiVersion = configuration.GetValue<string>(CoreConstant.EdgeletApiVersionVariableName);
                         iothubHostname = configuration.GetValue<string>(CoreConstant.IotHubHostnameVariableName);
                         deviceId = configuration.GetValue<string>(CoreConstant.DeviceIdVariableName);
                         moduleId = configuration.GetValue(CoreConstant.ModuleIdVariableName, CoreConstant.EdgeAgentModuleIdentityName);
@@ -155,7 +141,7 @@
                         Kubernetes.PortMapServiceType mappedServiceDefault = GetDefaultServiceType(configuration);
                         bool enableServiceCallTracing = configuration.GetValue<bool>(CoreConstant.EnableK8sServiceCallTracingName);
 
-                        builder.RegisterModule(new AgentModule(maxRestartCount, intensiveCareTime, coolOffTimeUnitInSeconds, usePersistentStorage, storagePath, Option.Some(new Uri(workloadUri)), moduleId, Option.Some(moduleGenerationId)));
+                        builder.RegisterModule(new AgentModule(maxRestartCount, intensiveCareTime, coolOffTimeUnitInSeconds, usePersistentStorage, storagePath, Option.Some(new Uri(workloadUri)), Option.Some(apiVersion), moduleId, Option.Some(moduleGenerationId)));
                         builder.RegisterModule(new Modules.KubernetesModule(
                             iothubHostname,
                             edgeDeviceHostName,
