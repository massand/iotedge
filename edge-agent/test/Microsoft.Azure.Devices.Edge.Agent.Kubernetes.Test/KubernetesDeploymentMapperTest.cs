// Copyright (c) Microsoft. All rights reserved.
namespace Microsoft.Azure.Devices.Edge.Agent.Kubernetes.Test
{
    using System;
    using System.Collections.Generic;
    using System.Linq;
    using k8s.Models;
    using Microsoft.Azure.Devices.Edge.Agent.Core;
    using Microsoft.Azure.Devices.Edge.Agent.Docker;
    using Microsoft.Azure.Devices.Edge.Agent.Docker.Models;
    using Microsoft.Azure.Devices.Edge.Agent.Kubernetes.EdgeDeployment;
    using Microsoft.Azure.Devices.Edge.Agent.Kubernetes.EdgeDeployment.Deployment;
    using Microsoft.Azure.Devices.Edge.Util;
    using Microsoft.Azure.Devices.Edge.Util.Test.Common;
    using Moq;
    using Newtonsoft.Json.Linq;
    using Xunit;
    using KubernetesConstants = Microsoft.Azure.Devices.Edge.Agent.Kubernetes.Constants;

    [Unit]
    public class KubernetesDeploymentMapperTest
    {
        static readonly ConfigurationInfo DefaultConfigurationInfo = new ConfigurationInfo("1");

        static readonly IDictionary<string, EnvVal> EnvVarsDict = new Dictionary<string, EnvVal>();

        static readonly DockerConfig Config1 = new DockerConfig("test-image:1");

        static readonly HostConfig VolumeMountHostConfig = new HostConfig
        {
            Mounts = new List<Mount>
            {
                new Mount
                {
                    Type = "volume",
                    ReadOnly = true,
                    Source = "a-volume",
                    Target = "/tmp/volume"
                }
            }
        };

        static readonly ResourceName ResourceName = new ResourceName("hostname", "deviceId");

        static readonly KubernetesModuleOwner EdgeletModuleOwner = new KubernetesModuleOwner("v1", "Deployment", "iotedged", "123");

        [Fact]
        public void EmptyIsNotAllowedAsPodAnnotation()
        {
            var identity = new ModuleIdentity("hostname", "gatewayhost", "deviceid", "Module1", Mock.Of<ICredentials>());
            var labels = new Dictionary<string, string>
            {
                // string.Empty is an invalid label name
                { string.Empty, "test" }
            };
            var config = new KubernetesConfig("image", CreatePodParameters.Create(labels: labels), Option.None<AuthConfig>());
            var docker = new DockerModule("module1", "v1", ModuleStatus.Running, RestartPolicy.Always, Config1, ImagePullPolicy.OnCreate, DefaultConfigurationInfo, EnvVarsDict);
            var module = new KubernetesModule(docker, config, EdgeletModuleOwner);
            var moduleLabels = new Dictionary<string, string>();
            var mapper = CreateMapper();

            Assert.Throws<InvalidKubernetesNameException>(() => mapper.CreateDeployment(identity, module, moduleLabels));
        }

        [Fact]
        public void SimpleDeploymentCreationHappyPath()
        {
            var identity = new ModuleIdentity("hostname", "gatewayhost", "deviceid", "Module1", Mock.Of<ICredentials>());
            var config = new KubernetesConfig("image", CreatePodParameters.Create(), Option.None<AuthConfig>());
            var docker = new DockerModule("module1", "v1", ModuleStatus.Running, RestartPolicy.Always, Config1, ImagePullPolicy.OnCreate, DefaultConfigurationInfo, EnvVarsDict);
            var module = new KubernetesModule(docker, config, EdgeletModuleOwner);
            var labels = new Dictionary<string, string>();
            var mapper = CreateMapper();

            var deployment = mapper.CreateDeployment(identity, module, labels);

            Assert.NotNull(deployment);
            Assert.Equal(1, deployment.Metadata.OwnerReferences.Count);
            Assert.Equal(V1Deployment.KubeKind, deployment.Metadata.OwnerReferences[0].Kind);
            Assert.Equal(EdgeletModuleOwner.Name, deployment.Metadata.OwnerReferences[0].Name);
        }

        [Fact]
        public void ValidatePodPropertyTranslation()
        {
            var identity = new ModuleIdentity("hostname", "gatewayhost", "deviceid", "Module1", Mock.Of<ICredentials>());
            var labels = new Dictionary<string, string>
            {
                // Add a label
                { "demo", "test" }
            };
            var hostConfig = new HostConfig
            {
                // Make container privileged
                Privileged = true,
                // Add a readonly mount
                Binds = new List<string> { "/home/blah:/home/blah2:ro" }
            };
            var config = new KubernetesConfig("image", CreatePodParameters.Create(labels: labels, hostConfig: hostConfig), Option.None<AuthConfig>());
            var docker = new DockerModule("module1", "v1", ModuleStatus.Running, RestartPolicy.Always, Config1, ImagePullPolicy.OnCreate, DefaultConfigurationInfo, EnvVarsDict);
            var module = new KubernetesModule(docker, config, EdgeletModuleOwner);
            var moduleLabels = new Dictionary<string, string>();
            var mapper = CreateMapper();

            var deployment = mapper.CreateDeployment(identity, module, moduleLabels);
            var pod = deployment.Spec.Template;

            Assert.NotNull(pod);
            // Validate annotation
            Assert.True(pod.Metadata.Annotations.ContainsKey("demo"));
            // Two containers should exist - proxy and the module
            Assert.Equal(2, pod.Spec.Containers.Count);

            // There should only be one module container
            var moduleContainer = pod.Spec.Containers.Single(p => p.Name != "proxy");
            // We made this container privileged
            Assert.True(moduleContainer.SecurityContext.Privileged);
            // Validate that there are 1 mounts for module container
            Assert.Equal(1, moduleContainer.VolumeMounts.Count);
            // Validate the custom mount that we added
            Assert.Contains(moduleContainer.VolumeMounts, vm => vm.Name.Equals("homeblah"));
            var mount = moduleContainer.VolumeMounts.Single(vm => vm.Name.Equals("homeblah"));
            // Lets make sure that it is read only
            Assert.True(mount.ReadOnlyProperty);

            // Validate proxy container
            var proxyContainer = pod.Spec.Containers.Single(p => p.Name == "proxy");
            // Validate that there are 2 mounts for proxy container: config and trust-bundle
            Assert.Equal(2, proxyContainer.VolumeMounts.Count);
            Assert.Contains(proxyContainer.VolumeMounts, vm => vm.Name.Equals("configVolumeName"));
            Assert.Contains(proxyContainer.VolumeMounts, vm => vm.Name.Equals("trustBundleVolumeName"));

            // Validate pod volumes
            Assert.Equal(3, pod.Spec.Volumes.Count);
            Assert.Contains(pod.Spec.Volumes, v => v.Name.Equals("homeblah"));
            Assert.Contains(pod.Spec.Volumes, v => v.Name.Equals("configVolumeName"));
            Assert.Contains(pod.Spec.Volumes, v => v.Name.Equals("trustBundleVolumeName"));

            // Validate no image pull secrets for public images
            Assert.Null(pod.Spec.ImagePullSecrets);
        }

        [Fact]
        public void EmptyDirMappingForVolume()
        {
            var identity = new ModuleIdentity("hostname", "gatewayhost", "deviceid", "ModuleId", Mock.Of<ICredentials>());
            var labels = new Dictionary<string, string>();
            var hostConfig = VolumeMountHostConfig;
            var config = new KubernetesConfig("image", CreatePodParameters.Create(labels: labels, hostConfig: hostConfig), Option.None<AuthConfig>());
            var docker = new DockerModule("module1", "v1", ModuleStatus.Running, RestartPolicy.Always, Config1, ImagePullPolicy.OnCreate, DefaultConfigurationInfo, EnvVarsDict);
            var module = new KubernetesModule(docker, config, EdgeletModuleOwner);
            var mapper = CreateMapper(storageClassName: null);
            var deployment = mapper.CreateDeployment(identity, module, labels);
            var pod = deployment.Spec.Template;

            Assert.True(pod != null);
            var podVolume = pod.Spec.Volumes.Single(v => v.Name == "a-volume");
            Assert.NotNull(podVolume.EmptyDir);
            var podVolumeMount = pod.Spec.Containers.Single(p => p.Name != "proxy").VolumeMounts.Single(vm => vm.Name == "a-volume");
            Assert.Equal("/tmp/volume", podVolumeMount.MountPath);
            Assert.True(podVolumeMount.ReadOnlyProperty);
        }

        [Fact]
        public void InvalidPvcMappingForVolumeNameVolume()
        {
            var identity = new ModuleIdentity("hostname", "gatewayhost", "deviceid", "ModuleId", Mock.Of<ICredentials>());
            var labels = new Dictionary<string, string>();
            var hostConfig = VolumeMountHostConfig;
            var config = new KubernetesConfig("image", CreatePodParameters.Create(labels: labels, hostConfig: hostConfig), Option.None<AuthConfig>());
            var docker = new DockerModule("module1", "v1", ModuleStatus.Running, RestartPolicy.Always, Config1, ImagePullPolicy.OnCreate, DefaultConfigurationInfo, EnvVarsDict);
            var module = new KubernetesModule(docker, config);
            var mapper = CreateMapper("elephant", null);

            Assert.Throws<InvalidModuleException>(() => mapper.CreateDeployment(identity, module, labels));
        }

        [Fact]
        public void PvcMappingForVolumeNameVolume()
        {
            var identity = new ModuleIdentity("hostname", "gatewayhost", "deviceid", "ModuleId", Mock.Of<ICredentials>());
            var labels = new Dictionary<string, string>();
            var hostConfig = VolumeMountHostConfig;
            var config = new KubernetesConfig("image", CreatePodParameters.Create(labels: labels, hostConfig: hostConfig), Option.None<AuthConfig>());
            var docker = new DockerModule("module1", "v1", ModuleStatus.Running, RestartPolicy.Always, Config1, ImagePullPolicy.OnCreate, DefaultConfigurationInfo, EnvVarsDict);
<<<<<<< HEAD
            var module = new KubernetesModule(docker, config, EdgeletModuleOwner);
            var mapper = CreateMapper(persistentVolumeName: "elephant");
=======
            var module = new KubernetesModule(docker, config);
            var mapper = CreateMapper("a-volume", null);
>>>>>>> 7009207c

            var deployment = mapper.CreateDeployment(identity, module, labels);

            var pod = deployment.Spec.Template;

            Assert.True(pod != null);
            var podVolume = pod.Spec.Volumes.Single(v => v.Name == "a-volume");
            Assert.NotNull(podVolume.PersistentVolumeClaim);

            Assert.Equal("module1-a-volume", podVolume.PersistentVolumeClaim.ClaimName);
            Assert.True(podVolume.PersistentVolumeClaim.ReadOnlyProperty);
            var podVolumeMount = pod.Spec.Containers.Single(p => p.Name != "proxy").VolumeMounts.Single(vm => vm.Name == "a-volume");
            Assert.Equal("/tmp/volume", podVolumeMount.MountPath);
            Assert.True(podVolumeMount.ReadOnlyProperty);
        }

        [Fact]
        public void PvcMappingForStorageClassVolume()
        {
            var identity = new ModuleIdentity("hostname", "gatewayhost", "deviceid", "ModuleId", Mock.Of<ICredentials>());
            var labels = new Dictionary<string, string>();
            var hostConfig = VolumeMountHostConfig;
            var config = new KubernetesConfig("image", CreatePodParameters.Create(labels: labels, hostConfig: hostConfig), Option.None<AuthConfig>());
            var docker = new DockerModule("module1", "v1", ModuleStatus.Running, RestartPolicy.Always, Config1, ImagePullPolicy.OnCreate, DefaultConfigurationInfo, EnvVarsDict);
            var module = new KubernetesModule(docker, config, EdgeletModuleOwner);
            var mapper = CreateMapper();

            var deployment = mapper.CreateDeployment(identity, module, labels);
            var pod = deployment.Spec.Template;

            Assert.True(pod != null);
            var podVolume = pod.Spec.Volumes.Single(v => v.Name == "a-volume");
            Assert.NotNull(podVolume.PersistentVolumeClaim);
            Assert.Equal("module1-a-volume", podVolume.PersistentVolumeClaim.ClaimName);
            Assert.True(podVolume.PersistentVolumeClaim.ReadOnlyProperty);
            var podVolumeMount = pod.Spec.Containers.Single(p => p.Name != "proxy").VolumeMounts.Single(vm => vm.Name == "a-volume");
            Assert.Equal("/tmp/volume", podVolumeMount.MountPath);
            Assert.True(podVolumeMount.ReadOnlyProperty);
        }

        [Fact]
        public void PvcMappingForDefaultStorageClassVolume()
        {
            var identity = new ModuleIdentity("hostname", "gatewayhost", "deviceid", "ModuleId", Mock.Of<ICredentials>());
            var labels = new Dictionary<string, string>();
            var hostConfig = VolumeMountHostConfig;
            var config = new KubernetesConfig("image", CreatePodParameters.Create(labels: labels, hostConfig: hostConfig), Option.None<AuthConfig>());
            var docker = new DockerModule("module1", "v1", ModuleStatus.Running, RestartPolicy.Always, Config1, ImagePullPolicy.OnCreate, DefaultConfigurationInfo, EnvVarsDict);
            var module = new KubernetesModule(docker, config, EdgeletModuleOwner);
            var mapper = CreateMapper();

            var deployment = mapper.CreateDeployment(identity, module, labels);
            var pod = deployment.Spec.Template;

            Assert.True(pod != null);
            var podVolume = pod.Spec.Volumes.Single(v => v.Name == "a-volume");
            Assert.NotNull(podVolume.PersistentVolumeClaim);
            Assert.Equal("module1-a-volume", podVolume.PersistentVolumeClaim.ClaimName);
            Assert.True(podVolume.PersistentVolumeClaim.ReadOnlyProperty);
            var podVolumeMount = pod.Spec.Containers.Single(p => p.Name != "proxy").VolumeMounts.Single(vm => vm.Name == "a-volume");
            Assert.Equal("/tmp/volume", podVolumeMount.MountPath);
            Assert.True(podVolumeMount.ReadOnlyProperty);
        }

        [Fact]
        public void PvcMappingForPVVolumeExtended()
        {
            var identity = new ModuleIdentity("hostname", "gatewayhost", "deviceid", "ModuleId", Mock.Of<ICredentials>());
            var labels = new Dictionary<string, string>();
            var hostConfig = VolumeMountHostConfig;

            var experimental = new Dictionary<string, JToken>
            {
                ["k8s-experimental"] = JToken.Parse(
                   @"{ 
                        ""volumes"": [
                          {
                            ""volume"": {
                              ""name"": ""module-config"",
                            },
                         
                          ""volumeMounts"": [
                            {
                              ""name"": ""module-config"",
                              ""mountPath"": ""/etc/module"",
                              ""mountPropagation"": ""None"",
                              ""readOnly"": ""true"",
                              ""subPath"": """" 
                            }
                          ]
                        }  
                    ]}")
            };

            var parameters = KubernetesExperimentalCreatePodParameters.Parse(experimental).OrDefault();

            var volumes = new[]
            {
                parameters.Volumes.OrDefault().Single(),
            };

            var config = new KubernetesConfig("image", CreatePodParameters.Create(volumes: volumes, hostConfig: hostConfig), Option.None<AuthConfig>());
            var docker = new DockerModule("module1", "v1", ModuleStatus.Running, RestartPolicy.Always, Config1, ImagePullPolicy.OnCreate, DefaultConfigurationInfo, EnvVarsDict);
            var module = new KubernetesModule(docker, config);
            var mapper = CreateMapper();

            var deployment = mapper.CreateDeployment(identity, module, labels);
            var pod = deployment.Spec.Template;

            Assert.True(pod != null);
            var podVolume = pod.Spec.Volumes.Single(v => v.Name == "module-config");
            var podVolumeMount = pod.Spec.Containers.Single(p => p.Name != "proxy").VolumeMounts.Single(vm => vm.Name == "module-config");
            Assert.Equal("/etc/module", podVolumeMount.MountPath);
        }

        [Fact]
        public void AppliesNodeSelectorFromCreateOptionsToPodSpec()
        {
            var identity = new ModuleIdentity("hostname", "gatewayhost", "deviceid", "Module1", Mock.Of<ICredentials>());
            var docker = new DockerModule("module1", "v1", ModuleStatus.Running, RestartPolicy.Always, Config1, ImagePullPolicy.OnCreate, DefaultConfigurationInfo, EnvVarsDict);
            IDictionary<string, string> nodeSelector = new Dictionary<string, string>
            {
                ["disktype"] = "ssd"
            };
            var config = new KubernetesConfig("image", CreatePodParameters.Create(nodeSelector: nodeSelector), Option.None<AuthConfig>());
            var module = new KubernetesModule(docker, config, EdgeletModuleOwner);
            var labels = new Dictionary<string, string>();
            var mapper = CreateMapper();

            var deployment = mapper.CreateDeployment(identity, module, labels);

            Assert.Equal(nodeSelector, deployment.Spec.Template.Spec.NodeSelector, new DictionaryComparer<string, string>());
        }

        [Fact]
        public void LeaveNodeSelectorEmptyWhenNothingProvidedInCreateOptions()
        {
            var identity = new ModuleIdentity("hostname", "gatewayhost", "deviceid", "Module1", Mock.Of<ICredentials>());
            var docker = new DockerModule("module1", "v1", ModuleStatus.Running, RestartPolicy.Always, Config1, ImagePullPolicy.OnCreate, DefaultConfigurationInfo, EnvVarsDict);
            var config = new KubernetesConfig("image", CreatePodParameters.Create(), Option.None<AuthConfig>());
            var module = new KubernetesModule(docker, config, EdgeletModuleOwner);
            var labels = new Dictionary<string, string>();
            var mapper = CreateMapper();

            var deployment = mapper.CreateDeployment(identity, module, labels);

            Assert.Null(deployment.Spec.Template.Spec.NodeSelector);
        }

        [Fact]
        public void AppliesResourcesFromCreateOptionsToContainerSpec()
        {
            var identity = new ModuleIdentity("hostname", "gatewayhost", "deviceid", "Module1", Mock.Of<ICredentials>());
            var docker = new DockerModule("module1", "v1", ModuleStatus.Running, RestartPolicy.Always, Config1, ImagePullPolicy.OnCreate, DefaultConfigurationInfo, EnvVarsDict);
            var resources = new V1ResourceRequirements(
                new Dictionary<string, ResourceQuantity>
                {
                    ["memory"] = new ResourceQuantity("128Mi"),
                    ["cpu"] = new ResourceQuantity("500M"),
                    ["hardware-vendor.example/foo"] = 2
                },
                new Dictionary<string, ResourceQuantity>
                {
                    ["memory"] = new ResourceQuantity("64Mi"),
                    ["cpu"] = new ResourceQuantity("250M"),
                    ["hardware-vendor.example/foo"] = 1
                });
            var config = new KubernetesConfig("image", CreatePodParameters.Create(resources: resources), Option.None<AuthConfig>());
            var module = new KubernetesModule(docker, config, EdgeletModuleOwner);
            var labels = new Dictionary<string, string>();
            var mapper = CreateMapper();

            var deployment = mapper.CreateDeployment(identity, module, labels);

            var moduleContainer = deployment.Spec.Template.Spec.Containers.Single(container => container.Name == "module1");
            Assert.Equal(resources.Limits, moduleContainer.Resources.Limits);
            Assert.Equal(resources.Requests, moduleContainer.Resources.Requests);
        }

        [Fact]
        public void LeaveResourcesEmptyWhenNothingProvidedInCreateOptions()
        {
            var identity = new ModuleIdentity("hostname", "gatewayhost", "deviceid", "Module1", Mock.Of<ICredentials>());
            var docker = new DockerModule("module1", "v1", ModuleStatus.Running, RestartPolicy.Always, Config1, ImagePullPolicy.OnCreate, DefaultConfigurationInfo, EnvVarsDict);
            var config = new KubernetesConfig("image", CreatePodParameters.Create(), Option.None<AuthConfig>());
            var module = new KubernetesModule(docker, config, EdgeletModuleOwner);
            var labels = new Dictionary<string, string>();
            var mapper = CreateMapper();

            var deployment = mapper.CreateDeployment(identity, module, labels);

            var moduleContainer = deployment.Spec.Template.Spec.Containers.Single(container => container.Name == "module1");
            Assert.Null(moduleContainer.Resources);
        }

        [Fact]
        public void AppliesVolumesFromCreateOptionsToContainerSpec()
        {
            var identity = new ModuleIdentity("hostname", "gatewayhost", "deviceid", "Module1", Mock.Of<ICredentials>());
            var docker = new DockerModule("module1", "v1", ModuleStatus.Running, RestartPolicy.Always, Config1, ImagePullPolicy.OnCreate, DefaultConfigurationInfo, EnvVarsDict);
            var volumes = new[]
            {
                new KubernetesModuleVolumeSpec(
                    new V1Volume("additional-volume", configMap: new V1ConfigMapVolumeSource(name: "additional-config-map")),
                    new[] { new V1VolumeMount(name: "additional-volume", mountPath: "/etc") })
            };
            var config = new KubernetesConfig("image", CreatePodParameters.Create(volumes: volumes), Option.None<AuthConfig>());
            var module = new KubernetesModule(docker, config, EdgeletModuleOwner);
            var labels = new Dictionary<string, string>();
            var mapper = CreateMapper();

            var deployment = mapper.CreateDeployment(identity, module, labels);

            // Validate module volume mounts
            var moduleContainer = deployment.Spec.Template.Spec.Containers.Single(container => container.Name == "module1");
            Assert.Equal(1, moduleContainer.VolumeMounts.Count);
            Assert.Contains(moduleContainer.VolumeMounts, vm => vm.Name.Equals("additional-volume"));

            // Validate proxy volume mounts
            var proxyContainer = deployment.Spec.Template.Spec.Containers.Single(p => p.Name == "proxy");
            Assert.Equal(2, proxyContainer.VolumeMounts.Count);
            Assert.Contains(proxyContainer.VolumeMounts, vm => vm.Name.Equals("configVolumeName"));
            Assert.Contains(proxyContainer.VolumeMounts, vm => vm.Name.Equals("trustBundleVolumeName"));

            // Validate pod volumes
            Assert.Equal(3, deployment.Spec.Template.Spec.Volumes.Count);
            Assert.Contains(deployment.Spec.Template.Spec.Volumes, v => v.Name.Equals("additional-volume"));
            Assert.Contains(deployment.Spec.Template.Spec.Volumes, v => v.Name.Equals("configVolumeName"));
            Assert.Contains(deployment.Spec.Template.Spec.Volumes, v => v.Name.Equals("trustBundleVolumeName"));
        }

        [Fact]
        public void AddsVolumesFromCreateOptionsToContainerSpecEvenIfTheyOverrideExistingOnes()
        {
            var identity = new ModuleIdentity("hostname", "gatewayhost", "deviceid", "Module1", Mock.Of<ICredentials>());
            var docker = new DockerModule("module1", "v1", ModuleStatus.Running, RestartPolicy.Always, Config1, ImagePullPolicy.OnCreate, DefaultConfigurationInfo, EnvVarsDict);
            var volumes = new[]
            {
                new KubernetesModuleVolumeSpec(
                    new V1Volume("homeblah", configMap: new V1ConfigMapVolumeSource(name: "additional-config-map")),
                    new[] { new V1VolumeMount(name: "homeblah", mountPath: "/home/blah") })
            };
            var hostConfig = new HostConfig { Binds = new List<string> { "/home/blah:/home/blah2:ro" } };
            var config = new KubernetesConfig("image", CreatePodParameters.Create(volumes: volumes, hostConfig: hostConfig), Option.None<AuthConfig>());
            var module = new KubernetesModule(docker, config, EdgeletModuleOwner);
            var labels = new Dictionary<string, string>();
            var mapper = CreateMapper();

            var deployment = mapper.CreateDeployment(identity, module, labels);

            // Validate module volume mounts
            var moduleContainer = deployment.Spec.Template.Spec.Containers.Single(container => container.Name == "module1");
            Assert.Equal(2, moduleContainer.VolumeMounts.Count(vm => vm.Name.Equals("homeblah")));

            // Validate proxy volume mounts
            var proxyContainer = deployment.Spec.Template.Spec.Containers.Single(p => p.Name == "proxy");
            Assert.Equal(2, proxyContainer.VolumeMounts.Count);
            Assert.Contains(proxyContainer.VolumeMounts, vm => vm.Name.Equals("configVolumeName"));
            Assert.Contains(proxyContainer.VolumeMounts, vm => vm.Name.Equals("trustBundleVolumeName"));

            // Validate pod volumes
            Assert.Equal(4, deployment.Spec.Template.Spec.Volumes.Count);
            Assert.Equal(2, deployment.Spec.Template.Spec.Volumes.Count(v => v.Name.Equals("homeblah")));
            Assert.Contains(deployment.Spec.Template.Spec.Volumes, v => v.Name.Equals("configVolumeName"));
            Assert.Contains(deployment.Spec.Template.Spec.Volumes, v => v.Name.Equals("trustBundleVolumeName"));
        }

        [Fact]
        public void LeaveVolumesIntactWhenNothingProvidedInCreateOptions()
        {
            var identity = new ModuleIdentity("hostname", "gatewayhost", "deviceid", "Module1", Mock.Of<ICredentials>());
            var docker = new DockerModule("module1", "v1", ModuleStatus.Running, RestartPolicy.Always, Config1, ImagePullPolicy.OnCreate, DefaultConfigurationInfo, EnvVarsDict);
            var config = new KubernetesConfig("image", CreatePodParameters.Create(), Option.None<AuthConfig>());
            var module = new KubernetesModule(docker, config, EdgeletModuleOwner);
            var labels = new Dictionary<string, string>();
            var mapper = CreateMapper();

            var deployment = mapper.CreateDeployment(identity, module, labels);

            // 2 volumes for proxy by default
            Assert.Equal(2, deployment.Spec.Template.Spec.Volumes.Count);
            var moduleContainer = deployment.Spec.Template.Spec.Containers.Single(container => container.Name == "module1");
            Assert.Equal(0, moduleContainer.VolumeMounts.Count);
            var proxyContainer = deployment.Spec.Template.Spec.Containers.Single(container => container.Name == "proxy");
            Assert.Equal(2, proxyContainer.VolumeMounts.Count);
        }

        [Fact]
        public void PassImagePullSecretsInPodSpecForProxyAndModuleContainers()
        {
            var identity = new ModuleIdentity("hostname", "gatewayhost", "deviceid", "Module1", Mock.Of<ICredentials>());
            var config = new KubernetesConfig("image", CreatePodParameters.Create(), Option.Some(new AuthConfig("user-registry1")));
            var module = new KubernetesModule("module1", "v1", "docker", ModuleStatus.Running, RestartPolicy.Always, DefaultConfigurationInfo, EnvVarsDict, config, ImagePullPolicy.OnCreate, EdgeletModuleOwner);
            var labels = new Dictionary<string, string>();
            var mapper = CreateMapper(proxyImagePullSecretName: "user-registry2");

            var deployment = mapper.CreateDeployment(identity, module, labels);

            Assert.Equal(2, deployment.Spec.Template.Spec.ImagePullSecrets.Count);
            Assert.Contains(deployment.Spec.Template.Spec.ImagePullSecrets, secret => secret.Name == "user-registry1");
            Assert.Contains(deployment.Spec.Template.Spec.ImagePullSecrets, secret => secret.Name == "user-registry2");
        }

        [Fact]
        public void PassOnlyOneImagePullSecretInPodSpecIfProxyAndModuleContainersHasTheSameImagePullSecrets()
        {
            var identity = new ModuleIdentity("hostname", "gatewayhost", "deviceid", "Module1", Mock.Of<ICredentials>());
            var config = new KubernetesConfig("image", CreatePodParameters.Create(), Option.Some(new AuthConfig("user-registry1")));
            var module = new KubernetesModule("module1", "v1", "docker", ModuleStatus.Running, RestartPolicy.Always, DefaultConfigurationInfo, EnvVarsDict, config, ImagePullPolicy.OnCreate, EdgeletModuleOwner);
            var labels = new Dictionary<string, string>();
            var mapper = CreateMapper(proxyImagePullSecretName: "user-registry1");

            var deployment = mapper.CreateDeployment(identity, module, labels);

            Assert.Equal(1, deployment.Spec.Template.Spec.ImagePullSecrets.Count);
            Assert.Contains(deployment.Spec.Template.Spec.ImagePullSecrets, secret => secret.Name == "user-registry1");
        }

        static KubernetesDeploymentMapper CreateMapper(string persistentVolumeName = "", string storageClassName = "", string proxyImagePullSecretName = null)
            => new KubernetesDeploymentMapper(
                "namespace",
                "edgehub",
                "proxy",
                Option.Maybe(proxyImagePullSecretName),
                "configPath",
                "configVolumeName",
                "configMapName",
                "trustBundlePath",
                "trustBundleVolumeName",
                "trustBundleConfigMapName",
                persistentVolumeName,
                storageClassName,
                "apiVersion",
                new Uri("http://workload"),
                new Uri("http://management"));
    }
}<|MERGE_RESOLUTION|>--- conflicted
+++ resolved
@@ -169,7 +169,7 @@
             var hostConfig = VolumeMountHostConfig;
             var config = new KubernetesConfig("image", CreatePodParameters.Create(labels: labels, hostConfig: hostConfig), Option.None<AuthConfig>());
             var docker = new DockerModule("module1", "v1", ModuleStatus.Running, RestartPolicy.Always, Config1, ImagePullPolicy.OnCreate, DefaultConfigurationInfo, EnvVarsDict);
-            var module = new KubernetesModule(docker, config);
+            var module = new KubernetesModule(docker, config, EdgeletModuleOwner);
             var mapper = CreateMapper("elephant", null);
 
             Assert.Throws<InvalidModuleException>(() => mapper.CreateDeployment(identity, module, labels));
@@ -183,13 +183,8 @@
             var hostConfig = VolumeMountHostConfig;
             var config = new KubernetesConfig("image", CreatePodParameters.Create(labels: labels, hostConfig: hostConfig), Option.None<AuthConfig>());
             var docker = new DockerModule("module1", "v1", ModuleStatus.Running, RestartPolicy.Always, Config1, ImagePullPolicy.OnCreate, DefaultConfigurationInfo, EnvVarsDict);
-<<<<<<< HEAD
-            var module = new KubernetesModule(docker, config, EdgeletModuleOwner);
-            var mapper = CreateMapper(persistentVolumeName: "elephant");
-=======
-            var module = new KubernetesModule(docker, config);
+            var module = new KubernetesModule(docker, config, EdgeletModuleOwner);
             var mapper = CreateMapper("a-volume", null);
->>>>>>> 7009207c
 
             var deployment = mapper.CreateDeployment(identity, module, labels);
 
@@ -293,7 +288,7 @@
 
             var config = new KubernetesConfig("image", CreatePodParameters.Create(volumes: volumes, hostConfig: hostConfig), Option.None<AuthConfig>());
             var docker = new DockerModule("module1", "v1", ModuleStatus.Running, RestartPolicy.Always, Config1, ImagePullPolicy.OnCreate, DefaultConfigurationInfo, EnvVarsDict);
-            var module = new KubernetesModule(docker, config);
+            var module = new KubernetesModule(docker, config, EdgeletModuleOwner);
             var mapper = CreateMapper();
 
             var deployment = mapper.CreateDeployment(identity, module, labels);
