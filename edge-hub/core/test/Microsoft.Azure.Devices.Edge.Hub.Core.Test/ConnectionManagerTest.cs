// Copyright (c) Microsoft. All rights reserved.
namespace Microsoft.Azure.Devices.Edge.Hub.Core.Test
{
    using System;
    using System.Collections.Generic;
    using System.Linq;
    using System.Net;
    using System.Threading.Tasks;
    using Microsoft.Azure.Devices.Client;
    using Microsoft.Azure.Devices.Client.Exceptions;
    using Microsoft.Azure.Devices.Edge.Hub.CloudProxy;
    using Microsoft.Azure.Devices.Edge.Hub.Core.Cloud;
    using Microsoft.Azure.Devices.Edge.Hub.Core.Device;
    using Microsoft.Azure.Devices.Edge.Hub.Core.Identity;
    using Microsoft.Azure.Devices.Edge.Util;
    using Microsoft.Azure.Devices.Edge.Util.Test.Common;
    using Moq;
    using Xunit;

    public class ConnectionManagerTest
    {
        const string DummyProductInfo = "foo";
        const string DummyToken = "abc";
        const string EdgeDeviceId = "testEdgeDeviceId";
        const string EdgeModuleId = "$edgeHub";
        const string IotHubHostName = "foo.azure-devices.net";

        [Fact]
        [Integration]
        public async Task DeviceConnectionTest()
        {
            var cloudProviderMock = new Mock<ICloudConnectionProvider>();
            var credentialsManager = Mock.Of<ICredentialsCache>();
            var deviceConnectivityManager = Mock.Of<IDeviceConnectivityManager>();
            IConnectionManager connectionManager = new ConnectionManager(cloudProviderMock.Object, credentialsManager, GetIdentityProvider(), deviceConnectivityManager);

            var deviceProxyMock1 = new Mock<IDeviceProxy>();
            deviceProxyMock1.SetupGet(dp => dp.IsActive).Returns(true);
            deviceProxyMock1.Setup(dp => dp.CloseAsync(It.IsAny<Exception>()))
                .Callback(() => deviceProxyMock1.SetupGet(dp => dp.IsActive).Returns(false))
                .Returns(Task.CompletedTask);

            var deviceProxyMock2 = new Mock<IDeviceProxy>();
            deviceProxyMock2.SetupGet(dp => dp.IsActive).Returns(true);
            deviceProxyMock2.Setup(dp => dp.CloseAsync(It.IsAny<Exception>()))
                .Callback(() => deviceProxyMock2.SetupGet(dp => dp.IsActive).Returns(false))
                .Returns(Task.CompletedTask);

            var deviceIdentityMock = new Mock<IIdentity>();
            deviceIdentityMock.SetupGet(di => di.Id).Returns("Device1");

            Option<IDeviceProxy> returnedDeviceProxy = connectionManager.GetDeviceConnection(deviceIdentityMock.Object.Id);
            Assert.False(returnedDeviceProxy.HasValue);

            await connectionManager.AddDeviceConnection(deviceIdentityMock.Object, deviceProxyMock1.Object);
            Assert.True(deviceProxyMock1.Object.IsActive);

            returnedDeviceProxy = connectionManager.GetDeviceConnection(deviceIdentityMock.Object.Id);
            Assert.True(returnedDeviceProxy.HasValue);
            Assert.Equal(deviceProxyMock1.Object, returnedDeviceProxy.OrDefault());

            await connectionManager.AddDeviceConnection(deviceIdentityMock.Object, deviceProxyMock2.Object);
            Assert.True(deviceProxyMock2.Object.IsActive);
            Assert.False(deviceProxyMock1.Object.IsActive);

            returnedDeviceProxy = connectionManager.GetDeviceConnection(deviceIdentityMock.Object.Id);
            Assert.True(returnedDeviceProxy.HasValue);
            Assert.Equal(deviceProxyMock2.Object, returnedDeviceProxy.OrDefault());

            await connectionManager.RemoveDeviceConnection(deviceIdentityMock.Object.Id);

            returnedDeviceProxy = connectionManager.GetDeviceConnection(deviceIdentityMock.Object.Id);
            Assert.False(returnedDeviceProxy.HasValue);
        }

        [Fact]
        [Integration]
        public async Task CloudConnectionTest()
        {
            // ReSharper disable once PossibleUnintendedReferenceComparison
            var deviceCredentials1 = Mock.Of<ITokenCredentials>(c => c.Identity == Mock.Of<IIdentity>(d => d.Id == "Device1"));
            // ReSharper disable once PossibleUnintendedReferenceComparison
            var deviceCredentials2 = Mock.Of<ITokenCredentials>(c => c.Identity == Mock.Of<IIdentity>(d => d.Id == "Device2"));

            string edgeDeviceId = "edgeDevice";
            IClient client1 = GetDeviceClient();
            IClient client2 = GetDeviceClient();
            var messageConverterProvider = Mock.Of<IMessageConverterProvider>();
            var deviceClientProvider = new Mock<IClientProvider>();
            deviceClientProvider.SetupSequence(d => d.Create(It.IsAny<IIdentity>(), It.IsAny<ITokenProvider>(), It.IsAny<ITransportSettings[]>(), Option.None<string>()))
                .Returns(client1)
                .Returns(client2);

            var productInfoStore = Mock.Of<IProductInfoStore>();
            var modelIdStore = Mock.Of<IModelIdStore>();
            ICredentialsCache credentialsCache = new CredentialsCache(new NullCredentialsCache());

            var edgeHubIdentity = new ModuleIdentity(IotHubHostName, edgeDeviceId, "$edgeHub");
            var deviceScopeIdentitiesCache = new Mock<IDeviceScopeIdentitiesCache>();
            deviceScopeIdentitiesCache.Setup(d => d.GetAuthChain(It.Is<string>(i => i == deviceCredentials1.Identity.Id))).ReturnsAsync(Option.Some(deviceCredentials1.Identity.Id));
            deviceScopeIdentitiesCache.Setup(d => d.GetAuthChain(It.Is<string>(i => i == deviceCredentials2.Identity.Id))).ReturnsAsync(Option.Some(deviceCredentials2.Identity.Id));

            var cloudConnectionProvider = new CloudConnectionProvider(
                messageConverterProvider,
                1,
                deviceClientProvider.Object,
                Option.None<UpstreamProtocol>(),
                Mock.Of<ITokenProvider>(),
                deviceScopeIdentitiesCache.Object,
                credentialsCache,
                edgeHubIdentity,
                TimeSpan.FromMinutes(60),
                true,
                TimeSpan.FromSeconds(20),
                false,
                Option.None<IWebProxy>(),
                productInfoStore,
                modelIdStore);
            cloudConnectionProvider.BindEdgeHub(Mock.Of<IEdgeHub>());

            var deviceConnectivityManager = Mock.Of<IDeviceConnectivityManager>();
            IConnectionManager connectionManager = new ConnectionManager(cloudConnectionProvider, credentialsCache, GetIdentityProvider(), deviceConnectivityManager);

            Option<ICloudProxy> returnedValue = await connectionManager.GetCloudConnection(deviceCredentials1.Identity.Id);
            Assert.False(returnedValue.HasValue);

            Try<ICloudProxy> cloudProxy1 = await connectionManager.CreateCloudConnectionAsync(deviceCredentials1);
            Assert.True(cloudProxy1.Success);
            Assert.True(cloudProxy1.Value.IsActive);

            returnedValue = await connectionManager.GetCloudConnection(deviceCredentials1.Identity.Id);
            Assert.True(returnedValue.HasValue);
            Assert.Equal(((RetryingCloudProxy)cloudProxy1.Value).InnerCloudProxy, ((RetryingCloudProxy)returnedValue.OrDefault()).InnerCloudProxy);

            Try<ICloudProxy> cloudProxy2 = await connectionManager.CreateCloudConnectionAsync(deviceCredentials2);
            Assert.True(cloudProxy2.Success);
            Assert.True(cloudProxy2.Value.IsActive);

            await connectionManager.RemoveDeviceConnection(deviceCredentials2.Identity.Id);

            returnedValue = await connectionManager.GetCloudConnection(deviceCredentials2.Identity.Id);
            Assert.False(returnedValue.HasValue);

            returnedValue = await connectionManager.GetCloudConnection(deviceCredentials1.Identity.Id);
            Assert.True(returnedValue.HasValue);
            Assert.True(returnedValue.OrDefault().IsActive);
        }

        [Fact]
        [Integration]
        public async Task MutipleModulesConnectionTest()
        {
            string iotHubHostName = "iotHubName";
            string edgeDeviceId = "edge";
            string edgeDeviceConnStr = "dummyConnStr";
            var module1Credentials = new TokenCredentials(new ModuleIdentity(iotHubHostName, edgeDeviceId, "module1"), "xyz", DummyProductInfo, false);
            var module2Credentials = new TokenCredentials(new ModuleIdentity(iotHubHostName, edgeDeviceId, "module2"), "xyz", DummyProductInfo, false);
            var edgeDeviceCredentials = new SharedKeyCredentials(new DeviceIdentity(iotHubHostName, edgeDeviceId), edgeDeviceConnStr, "abc");
            var device1Credentials = new TokenCredentials(new DeviceIdentity(iotHubHostName, edgeDeviceId), "pqr", DummyProductInfo, false);

            var cloudConnectionProvider = Mock.Of<ICloudConnectionProvider>();
            Mock.Get(cloudConnectionProvider)
                .Setup(c => c.Connect(It.IsAny<IClientCredentials>(), It.IsAny<Action<string, CloudConnectionStatus>>()))
                .ReturnsAsync(() => Try.Success(GetCloudConnectionMock()));

            var credentialsManager = Mock.Of<ICredentialsCache>();
            var deviceConnectivityManager = Mock.Of<IDeviceConnectivityManager>();

            var connectionManager = new ConnectionManager(cloudConnectionProvider, credentialsManager, GetIdentityProvider(), deviceConnectivityManager);
            Try<ICloudProxy> module1CloudProxy = await connectionManager.CreateCloudConnectionAsync(module1Credentials);
            Assert.True(module1CloudProxy.Success);
            Assert.NotNull(module1CloudProxy.Value);

            Try<ICloudProxy> module2CloudProxy = await connectionManager.CreateCloudConnectionAsync(module2Credentials);
            Assert.True(module2CloudProxy.Success);
            Assert.NotEqual(module1CloudProxy.Value, module2CloudProxy.Value);

            Try<ICloudProxy> edgeDeviceCloudProxy = await connectionManager.CreateCloudConnectionAsync(edgeDeviceCredentials);
            Assert.True(edgeDeviceCloudProxy.Success);
            Assert.NotEqual(module1CloudProxy.Value, edgeDeviceCloudProxy.Value);

            Try<ICloudProxy> device1CloudProxy = await connectionManager.CreateCloudConnectionAsync(device1Credentials);
            Assert.True(device1CloudProxy.Success);
            Assert.NotEqual(edgeDeviceCloudProxy.Value, device1CloudProxy.Value);
        }

        [Fact]
        [Integration]
        public async Task AllClientAreClosedWhenNetworkDisconnectTest()
        {
            string iotHubHostName = "iotHubName";
            string edgeDeviceId = "edge";
            var module1Credentials = new TokenCredentials(new ModuleIdentity(iotHubHostName, edgeDeviceId, "module1"), "xyz", DummyProductInfo, false);
            var module2Credentials = new TokenCredentials(new ModuleIdentity(iotHubHostName, edgeDeviceId, "module2"), "xyz", DummyProductInfo, false);
            var device1Credentials = new TokenCredentials(new DeviceIdentity(iotHubHostName, edgeDeviceId), "pqr", DummyProductInfo, false);

            var cloudConnectionProvider = Mock.Of<ICloudConnectionProvider>();
            Action<string, CloudConnectionStatus> callback = null;
            Mock.Get(cloudConnectionProvider)
                .Setup(c => c.Connect(It.IsAny<IClientCredentials>(), It.IsAny<Action<string, CloudConnectionStatus>>()))
                .Callback<IClientCredentials, Action<string, CloudConnectionStatus>>((i, c) => callback = c)
                .ReturnsAsync(() => Try.Success(GetCloudConnectionMock()));

            var credentialsManager = Mock.Of<ICredentialsCache>();
            var deviceConnectivityManager = new DeviceConnectivityManager();

            var connectionManager = new ConnectionManager(cloudConnectionProvider, credentialsManager, GetIdentityProvider(), deviceConnectivityManager);
            Try<ICloudProxy> module1CloudProxy = await connectionManager.CreateCloudConnectionAsync(module1Credentials);
            Assert.True(module1CloudProxy.Success);
            Assert.NotNull(module1CloudProxy.Value);

            Try<ICloudProxy> module2CloudProxy = await connectionManager.CreateCloudConnectionAsync(module2Credentials);
            Assert.True(module2CloudProxy.Success);
            Assert.NotEqual(module1CloudProxy.Value, module2CloudProxy.Value);

            Try<ICloudProxy> device1CloudProxy = await connectionManager.CreateCloudConnectionAsync(device1Credentials);
            Assert.True(device1CloudProxy.Success);

            deviceConnectivityManager.InvokeDeviceDisconnected();
            Assert.False(module1CloudProxy.Value.IsActive);
            Assert.False(module2CloudProxy.Value.IsActive);
            Assert.False(device1CloudProxy.Value.IsActive);
        }

        /// <summary>
        /// Tests that a device can connect and disconnect properly.
        /// 0. A cloud connection is established.
        /// 1. Device connects - a connection is added in the connection manager
        /// 2. Connection should have both cloud and device connections
        /// 3. Device disconnects - the device connection is removed. Cloud connection is removed.
        /// 4. Connection manager should have a cloud connection, but no device connection.
        /// </summary>
        /// <returns>A <see cref="Task"/> result from test.</returns>
        [Fact]
        [Integration]
        public async Task TestAddRemoveDeviceConnectionTest()
        {
            string deviceId = "id1";

            var deviceProxyMock1 = new Mock<IDeviceProxy>();
            deviceProxyMock1.SetupGet(dp => dp.IsActive).Returns(true);
            deviceProxyMock1.Setup(dp => dp.CloseAsync(It.IsAny<Exception>()))
                .Callback(() => deviceProxyMock1.SetupGet(dp => dp.IsActive).Returns(false))
                .Returns(Task.FromResult(true));

            var deviceCredentials = new TokenCredentials(new DeviceIdentity("iotHub", deviceId), "token", "abc", false);
            var deviceScopeIdentitiesCache = new Mock<IDeviceScopeIdentitiesCache>();
            deviceScopeIdentitiesCache.Setup(d => d.GetAuthChain(It.Is<string>(i => i == deviceId))).ReturnsAsync(Option.Some(deviceId));

            var edgeHub = new Mock<IEdgeHub>();

            IClient client = GetDeviceClient();
            var messageConverterProvider = Mock.Of<IMessageConverterProvider>();
            var deviceClientProvider = new Mock<IClientProvider>();
            deviceClientProvider.Setup(d => d.Create(It.IsAny<IIdentity>(), It.IsAny<ITokenProvider>(), It.IsAny<ITransportSettings[]>(), Option.None<string>()))
                .Returns(client);

            var productInfoStore = Mock.Of<IProductInfoStore>();
            var modelIdStore = Mock.Of<IModelIdStore>();
            var credentialsManager = Mock.Of<ICredentialsCache>();
            var edgeHubIdentity = Mock.Of<IIdentity>(i => i.Id == "edgeDevice/$edgeHub");
            var cloudConnectionProvider = new CloudConnectionProvider(
                messageConverterProvider,
                1,
                deviceClientProvider.Object,
                Option.None<UpstreamProtocol>(),
                Mock.Of<ITokenProvider>(),
                deviceScopeIdentitiesCache.Object,
                credentialsManager,
                edgeHubIdentity,
                TimeSpan.FromMinutes(60),
                true,
                TimeSpan.FromSeconds(20),
                false,
                Option.None<IWebProxy>(),
                productInfoStore,
                modelIdStore);

            cloudConnectionProvider.BindEdgeHub(edgeHub.Object);

            var deviceConnectivityManager = Mock.Of<IDeviceConnectivityManager>();
            IConnectionManager connectionManager = new ConnectionManager(cloudConnectionProvider, credentialsManager, GetIdentityProvider(), deviceConnectivityManager);
            Try<ICloudProxy> cloudProxyTry = await connectionManager.CreateCloudConnectionAsync(deviceCredentials);
            Assert.True(cloudProxyTry.Success);
            TimeSpan defaultMessageAckTimeout = TimeSpan.FromSeconds(30);
            var deviceListener = new DeviceMessageHandler(deviceCredentials.Identity, edgeHub.Object, connectionManager, defaultMessageAckTimeout, Option.None<string>());

            Option<ICloudProxy> cloudProxy = await connectionManager.GetCloudConnection(deviceId);
            Assert.True(cloudProxy.HasValue);
            Assert.True(cloudProxy.OrDefault().IsActive);

            deviceListener.BindDeviceProxy(deviceProxyMock1.Object);

            Option<IDeviceProxy> deviceProxy = connectionManager.GetDeviceConnection(deviceId);
            Assert.True(deviceProxy.HasValue);
            Assert.True(deviceProxy.OrDefault().IsActive);
            Assert.True(deviceProxyMock1.Object.IsActive);

            cloudProxy = await connectionManager.GetCloudConnection(deviceId);
            Assert.True(cloudProxy.HasValue);
            Assert.True(cloudProxy.OrDefault().IsActive);

            await deviceListener.CloseAsync();

            deviceProxy = connectionManager.GetDeviceConnection(deviceId);
            Assert.False(deviceProxy.HasValue);
            Assert.False(deviceProxyMock1.Object.IsActive);

            cloudProxy = await connectionManager.GetCloudConnection(deviceId);
            Assert.False(cloudProxy.HasValue);
        }

        [Fact]
        [Unit]
        public async Task GetOrCreateCloudProxyTest()
        {
            string edgeDeviceId = "edgeDevice";
            string module1Id = "module1";
            string module2Id = "module2";
            string iotHubHostName = "iotHub";

            var module1Credentials = new TokenCredentials(new ModuleIdentity(iotHubHostName, edgeDeviceId, module1Id), DummyToken, DummyProductInfo, false);
            var module2Credentials = new TokenCredentials(new ModuleIdentity(iotHubHostName, edgeDeviceId, module2Id), DummyToken, DummyProductInfo, false);

            var cloudProxyMock1 = Mock.Of<ICloudProxy>();
            var cloudConnectionMock1 = Mock.Of<ICloudConnection>(cp => cp.IsActive && cp.CloudProxy == Option.Some(cloudProxyMock1));
            var cloudProxyMock2 = Mock.Of<ICloudProxy>();
            var cloudConnectionMock2 = Mock.Of<ICloudConnection>(cp => cp.IsActive && cp.CloudProxy == Option.Some(cloudProxyMock2));
            var cloudProxyProviderMock = new Mock<ICloudConnectionProvider>();
            cloudProxyProviderMock.Setup(c => c.Connect(It.Is<IClientCredentials>(i => i.Identity.Id == "edgeDevice/module1"), It.IsAny<Action<string, CloudConnectionStatus>>()))
                .ReturnsAsync(() => Try.Success(cloudConnectionMock1));
            cloudProxyProviderMock.Setup(c => c.Connect(It.Is<IClientCredentials>(i => i.Identity.Id == "edgeDevice/module2"), It.IsAny<Action<string, CloudConnectionStatus>>()))
                .ReturnsAsync(() => Try.Success(cloudConnectionMock2));

            var credentialsCache = Mock.Of<ICredentialsCache>();
            var deviceConnectivityManager = Mock.Of<IDeviceConnectivityManager>();
            var connectionManager = new ConnectionManager(cloudProxyProviderMock.Object, credentialsCache, GetIdentityProvider(), deviceConnectivityManager);

            Task<Try<ICloudProxy>> getCloudProxyTask1 = connectionManager.GetOrCreateCloudConnectionAsync(module1Credentials);
            Task<Try<ICloudProxy>> getCloudProxyTask2 = connectionManager.GetOrCreateCloudConnectionAsync(module2Credentials);
            Task<Try<ICloudProxy>> getCloudProxyTask3 = connectionManager.GetOrCreateCloudConnectionAsync(module1Credentials);
            Try<ICloudProxy> cloudProxy1 = await getCloudProxyTask1;
            Try<ICloudProxy> cloudProxy2 = await getCloudProxyTask2;
            Try<ICloudProxy> cloudProxy3 = await getCloudProxyTask3;

            Assert.True(cloudProxy1.Success);
            Assert.True(cloudProxy2.Success);
            Assert.True(cloudProxy3.Success);
            Assert.Equal(cloudProxyMock1, ((RetryingCloudProxy)cloudProxy1.Value).InnerCloudProxy);
            Assert.Equal(cloudProxyMock2, ((RetryingCloudProxy)cloudProxy2.Value).InnerCloudProxy);
            Assert.Equal(cloudProxyMock1, ((RetryingCloudProxy)cloudProxy3.Value).InnerCloudProxy);
            cloudProxyProviderMock.Verify(c => c.Connect(It.IsAny<IClientCredentials>(), It.IsAny<Action<string, CloudConnectionStatus>>()), Times.Exactly(2));
        }

        [Fact]
        [Unit]
        public async Task CreateCloudProxyTest()
        {
            string edgeDeviceId = "edgeDevice";
            string module1Id = "module1";

            var module1Credentials = new TokenCredentials(new ModuleIdentity("iotHub", edgeDeviceId, module1Id), "token", DummyProductInfo, false);

            IClient client1 = GetDeviceClient();
            IClient client2 = GetDeviceClient();
            var messageConverterProvider = Mock.Of<IMessageConverterProvider>();
            var deviceClientProvider = new Mock<IClientProvider>();
            deviceClientProvider.SetupSequence(d => d.Create(It.IsAny<IIdentity>(), It.IsAny<ITokenProvider>(), It.IsAny<ITransportSettings[]>(), Option.None<string>()))
                .Returns(client1)
                .Returns(client2);
            var productInfoStore = Mock.Of<IProductInfoStore>();
            var modelIdStore = Mock.Of<IModelIdStore>();
            var credentialsCache = Mock.Of<ICredentialsCache>();
            var edgeHubIdentity = Mock.Of<IIdentity>(i => i.Id == "edgeDevice/$edgeHub");
            var deviceScopeIdentitiesCache = new Mock<IDeviceScopeIdentitiesCache>();
            deviceScopeIdentitiesCache.Setup(d => d.GetAuthChain(It.Is<string>(i => i == module1Credentials.Identity.Id))).ReturnsAsync(Option.Some(module1Credentials.Identity.Id));

            var cloudConnectionProvider = new CloudConnectionProvider(
                messageConverterProvider,
                1,
                deviceClientProvider.Object,
                Option.None<UpstreamProtocol>(),
                Mock.Of<ITokenProvider>(),
                deviceScopeIdentitiesCache.Object,
                credentialsCache,
                edgeHubIdentity,
                TimeSpan.FromMinutes(60),
                true,
                TimeSpan.FromSeconds(20),
                false,
                Option.None<IWebProxy>(),
                productInfoStore,
                modelIdStore);
            cloudConnectionProvider.BindEdgeHub(Mock.Of<IEdgeHub>());
            var deviceConnectivityManager = Mock.Of<IDeviceConnectivityManager>();
            IConnectionManager connectionManager = new ConnectionManager(cloudConnectionProvider, credentialsCache, GetIdentityProvider(), deviceConnectivityManager);

            Task<Try<ICloudProxy>> getCloudProxyTask1 = connectionManager.CreateCloudConnectionAsync(module1Credentials);
            Task<Try<ICloudProxy>> getCloudProxyTask2 = connectionManager.CreateCloudConnectionAsync(module1Credentials);
            Try<ICloudProxy>[] cloudProxies = await Task.WhenAll(getCloudProxyTask1, getCloudProxyTask2);

            Assert.NotEqual(cloudProxies[0].Value, cloudProxies[1].Value);

            Option<ICloudProxy> currentCloudProxyId1 = await connectionManager.GetCloudConnection(module1Credentials.Identity.Id);
            ICloudProxy currentCloudProxy = ((RetryingCloudProxy)currentCloudProxyId1.OrDefault()).InnerCloudProxy;
            ICloudProxy cloudProxy1 = ((RetryingCloudProxy)cloudProxies[0].Value).InnerCloudProxy;
            ICloudProxy cloudProxy2 = ((RetryingCloudProxy)cloudProxies[1].Value).InnerCloudProxy;
            Assert.True(currentCloudProxy == cloudProxy1 || currentCloudProxy == cloudProxy2);
            if (currentCloudProxy == cloudProxy1)
            {
                Mock.Get(client2).Verify(cp => cp.CloseAsync(), Times.Once);
                Mock.Get(client1).Verify(cp => cp.CloseAsync(), Times.Never);
            }
            else
            {
                Mock.Get(client1).Verify(cp => cp.CloseAsync(), Times.Once);
                Mock.Get(client2).Verify(cp => cp.CloseAsync(), Times.Never);
            }
        }

        [Fact]
        [Unit]
        public async Task CloudProxyCallbackTest()
        {
            string device = "device1";
            var identity = new DeviceIdentity("iotHub", device);
            var deviceCredentials = new TokenCredentials(identity, "dummyToken", DummyProductInfo, true);

            Action<string, CloudConnectionStatus> callback = null;
            var cloudProxy = Mock.Of<ICloudProxy>(c => c.IsActive);
            var cloudConnection = Mock.Of<ICloudConnection>(
                cp => cp.IsActive && cp.CloseAsync() == Task.FromResult(true) && cp.CloudProxy == Option.Some(cloudProxy));
            var cloudProxyProviderMock = new Mock<ICloudConnectionProvider>();
            cloudProxyProviderMock.Setup(c => c.Connect(It.IsAny<IClientCredentials>(), It.IsAny<Action<string, CloudConnectionStatus>>()))
                .Callback<IClientCredentials, Action<string, CloudConnectionStatus>>((i, c) => callback = c)
                .ReturnsAsync(Try.Success(cloudConnection));

            var deviceProxy = new Mock<IDeviceProxy>(MockBehavior.Strict);
            deviceProxy.Setup(d => d.CloseAsync(It.Is<Exception>(e => e is EdgeHubConnectionException))).Returns(Task.CompletedTask);
            deviceProxy.SetupGet(d => d.IsActive).Returns(true);

            var credentialsCache = new Mock<ICredentialsCache>(MockBehavior.Strict);
            credentialsCache.Setup(c => c.Get(identity)).ReturnsAsync(Option.None<IClientCredentials>());
            var deviceConnectivityManager = Mock.Of<IDeviceConnectivityManager>();
            var connectionManager = new ConnectionManager(cloudProxyProviderMock.Object, credentialsCache.Object, GetIdentityProvider(), deviceConnectivityManager);
            await connectionManager.AddDeviceConnection(deviceCredentials.Identity, deviceProxy.Object);
            Try<ICloudProxy> cloudProxyTry = await connectionManager.GetOrCreateCloudConnectionAsync(deviceCredentials);

            Assert.True(cloudProxyTry.Success);
            Assert.NotNull(callback);

            callback.Invoke(device, CloudConnectionStatus.TokenNearExpiry);
            deviceProxy.VerifyAll();
        }

        [Fact]
        [Unit]
        public async Task CloudProxyCallbackTest2()
        {
            string device = "device1";
            var deviceIdentity = new DeviceIdentity("iotHub", device);
            IClientCredentials deviceCredentials = new TokenCredentials(deviceIdentity, "dummyToken", DummyProductInfo, true);
            ITokenCredentials updatedDeviceCredentials = new TokenCredentials(deviceIdentity, "dummyToken", DummyProductInfo, true);

            Action<string, CloudConnectionStatus> callback = null;
            var cloudProxy = Mock.Of<ICloudProxy>(c => c.IsActive);
            var cloudConnection = Mock.Of<IClientTokenCloudConnection>(
                cp => cp.IsActive && cp.CloudProxy == Option.Some(cloudProxy));
            bool updatedCredentialsPassed = false;
            Mock.Get(cloudConnection).Setup(c => c.UpdateTokenAsync(updatedDeviceCredentials))
                .Callback(() => updatedCredentialsPassed = true)
                .ReturnsAsync(cloudProxy);
            var cloudProxyProviderMock = new Mock<ICloudConnectionProvider>();
            cloudProxyProviderMock.Setup(c => c.Connect(It.IsAny<IClientCredentials>(), It.IsAny<Action<string, CloudConnectionStatus>>()))
                .Callback<IClientCredentials, Action<string, CloudConnectionStatus>>((i, c) => callback = c)
                .ReturnsAsync(Try.Success(cloudConnection as ICloudConnection));

            var deviceProxy = new Mock<IDeviceProxy>(MockBehavior.Strict);

            var credentialsCache = new Mock<ICredentialsCache>(MockBehavior.Strict);
            credentialsCache.Setup(c => c.Get(deviceIdentity)).ReturnsAsync(Option.Some((IClientCredentials)updatedDeviceCredentials));

            var deviceConnectivityManager = Mock.Of<IDeviceConnectivityManager>();
            var connectionManager = new ConnectionManager(cloudProxyProviderMock.Object, credentialsCache.Object, GetIdentityProvider(), deviceConnectivityManager);
            await connectionManager.AddDeviceConnection(deviceCredentials.Identity, deviceProxy.Object);
            Try<ICloudProxy> cloudProxyTry = await connectionManager.GetOrCreateCloudConnectionAsync(deviceCredentials);

            Assert.True(cloudProxyTry.Success);
            Assert.NotNull(callback);

            callback.Invoke(device, CloudConnectionStatus.TokenNearExpiry);

            await Task.Delay(TimeSpan.FromSeconds(2));
            deviceProxy.VerifyAll();
            credentialsCache.VerifyAll();
            Assert.True(updatedCredentialsPassed);
        }

        [Fact]
        [Unit]
        public async Task CloudConnectionUpdateTest()
        {
            ITokenProvider receivedTokenProvider = null;
            var messageConverterProvider = Mock.Of<IMessageConverterProvider>();
            var deviceClientProvider = new Mock<IClientProvider>();
            deviceClientProvider.Setup(d => d.Create(It.IsAny<IIdentity>(), It.IsAny<ITokenProvider>(), It.IsAny<ITransportSettings[]>(), Option.None<string>()))
                .Callback<IIdentity, ITokenProvider, ITransportSettings[], Option<string>>((i, s, t, m) => receivedTokenProvider = s)
                .Returns(GetDeviceClient);

            var productInfoStore = Mock.Of<IProductInfoStore>();
            var modelIdStore = Mock.Of<IModelIdStore>();
            var credentialsCache = Mock.Of<ICredentialsCache>();
            var edgeHubIdentity = Mock.Of<IIdentity>(i => i.Id == "edgeDevice/$edgeHub");
            var deviceScopeIdentitiesCache = new Mock<IDeviceScopeIdentitiesCache>();

            var cloudConnectionProvider = new CloudConnectionProvider(
                messageConverterProvider,
                1,
                deviceClientProvider.Object,
                Option.None<UpstreamProtocol>(),
                Mock.Of<ITokenProvider>(),
                deviceScopeIdentitiesCache.Object,
                credentialsCache,
                edgeHubIdentity,
                TimeSpan.FromMinutes(60),
                true,
                TimeSpan.FromSeconds(20),
                false,
                Option.None<IWebProxy>(),
                productInfoStore,
                modelIdStore);
            cloudConnectionProvider.BindEdgeHub(Mock.Of<IEdgeHub>());
            var deviceConnectivityManager = Mock.Of<IDeviceConnectivityManager>();
            IConnectionManager connectionManager = new ConnectionManager(cloudConnectionProvider, credentialsCache, GetIdentityProvider(), deviceConnectivityManager);

            string token1 = TokenHelper.CreateSasToken("foo.azure-devices.net", DateTime.UtcNow.AddHours(2));
            var deviceCredentials = new TokenCredentials(new DeviceIdentity("iotHub", "Device1"), token1, DummyProductInfo, true);
            var deviceProxy = Mock.Of<IDeviceProxy>(d => d.IsActive);
            deviceScopeIdentitiesCache.Setup(d => d.GetAuthChain(It.Is<string>(i => i == deviceCredentials.Identity.Id))).ReturnsAsync(Option.Some(deviceCredentials.Identity.Id));

            Try<ICloudProxy> receivedCloudProxy1 = await connectionManager.CreateCloudConnectionAsync(deviceCredentials);
            await connectionManager.AddDeviceConnection(deviceCredentials.Identity, deviceProxy);

            Assert.True(receivedCloudProxy1.Success);
            Assert.NotNull(receivedCloudProxy1.Value);
            Assert.True(receivedCloudProxy1.Value.IsActive);
            Assert.NotNull(receivedTokenProvider);
            Assert.Equal(token1, receivedTokenProvider.GetTokenAsync(Option.None<TimeSpan>()).Result);
            Assert.Equal(deviceProxy, connectionManager.GetDeviceConnection(deviceCredentials.Identity.Id).OrDefault());

            string token2 = TokenHelper.CreateSasToken("foo.azure-devices.net", DateTime.UtcNow.AddHours(2));
            deviceCredentials = new TokenCredentials(new DeviceIdentity("iotHub", "Device1"), token2, DummyProductInfo, true);

            Try<ICloudProxy> receivedCloudProxy2 = await connectionManager.CreateCloudConnectionAsync(deviceCredentials);
            Assert.True(receivedCloudProxy2.Success);
            Assert.NotNull(receivedCloudProxy2.Value);
            Assert.True(receivedCloudProxy2.Value.IsActive);
            Assert.False(receivedCloudProxy1.Value.IsActive);
            Assert.NotNull(receivedTokenProvider);
            Assert.Equal(token2, receivedTokenProvider.GetTokenAsync(Option.None<TimeSpan>()).Result);
            Assert.Equal(deviceProxy, connectionManager.GetDeviceConnection(deviceCredentials.Identity.Id).OrDefault());
        }

        [Fact]
        [Unit]
        public async Task CloudConnectionInvalidUpdateTest()
        {
            var messageConverterProvider = Mock.Of<IMessageConverterProvider>();
            var deviceClientProvider = new Mock<IClientProvider>();
            deviceClientProvider.SetupSequence(d => d.Create(It.IsAny<IIdentity>(), It.IsAny<ITokenProvider>(), It.IsAny<ITransportSettings[]>(), Option.None<string>()))
                .Returns(GetDeviceClient())
                .Throws(new UnauthorizedException("connstr2 is invalid!"))
                .Throws(new UnauthorizedException("connstr2 is invalid!"));

            var productInfoStore = Mock.Of<IProductInfoStore>();
            var modelIdStore = Mock.Of<IModelIdStore>();
            var credentialsCache = Mock.Of<ICredentialsCache>();
            var edgeHubIdentity = Mock.Of<IIdentity>(i => i.Id == "edgeDevice/$edgeHub");
            var deviceScopeIdentitiesCache = new Mock<IDeviceScopeIdentitiesCache>();

            var cloudConnectionProvider = new CloudConnectionProvider(
                messageConverterProvider,
                1,
                deviceClientProvider.Object,
                Option.None<UpstreamProtocol>(),
                Mock.Of<ITokenProvider>(),
                deviceScopeIdentitiesCache.Object,
                credentialsCache,
                edgeHubIdentity,
                TimeSpan.FromMinutes(60),
                true,
                TimeSpan.FromSeconds(20),
                false,
                Option.None<IWebProxy>(),
                productInfoStore,
                modelIdStore);
            cloudConnectionProvider.BindEdgeHub(Mock.Of<IEdgeHub>());
            var deviceConnectivityManager = Mock.Of<IDeviceConnectivityManager>();
            IConnectionManager connectionManager = new ConnectionManager(cloudConnectionProvider, credentialsCache, GetIdentityProvider(), deviceConnectivityManager);

            string token1 = TokenHelper.CreateSasToken("foo.azure-devices.net", DateTime.UtcNow.AddHours(2));
            var deviceCredentials1 = new TokenCredentials(new DeviceIdentity("iotHub", "Device1"), token1, DummyProductInfo, true);
            var deviceProxy = Mock.Of<IDeviceProxy>(d => d.IsActive);
            deviceScopeIdentitiesCache.Setup(d => d.GetAuthChain(It.Is<string>(i => i == deviceCredentials1.Identity.Id))).ReturnsAsync(Option.Some(deviceCredentials1.Identity.Id));

            Try<ICloudProxy> receivedCloudProxy1 = await connectionManager.CreateCloudConnectionAsync(deviceCredentials1);
            await connectionManager.AddDeviceConnection(deviceCredentials1.Identity, deviceProxy);
            Assert.True(receivedCloudProxy1.Success);
            Assert.NotNull(receivedCloudProxy1.Value);
            Assert.True(receivedCloudProxy1.Value.IsActive);
            Assert.Equal(deviceProxy, connectionManager.GetDeviceConnection(deviceCredentials1.Identity.Id).OrDefault());

            string token2 = TokenHelper.CreateSasToken("foo.azure-devices.net", DateTime.UtcNow.AddHours(2));
            var deviceCredentials2 = new TokenCredentials(new DeviceIdentity("iotHub", "Device1"), token2, DummyProductInfo, true);

            Try<ICloudProxy> receivedCloudProxy2 = await connectionManager.CreateCloudConnectionAsync(deviceCredentials2);
            Assert.False(receivedCloudProxy2.Success);
            Assert.IsType<EdgeHubConnectionException>(receivedCloudProxy2.Exception);
            Assert.IsType<UnauthorizedException>(receivedCloudProxy2.Exception.InnerException);
            Assert.True(receivedCloudProxy1.Value.IsActive);
            Assert.Equal(deviceProxy, connectionManager.GetDeviceConnection(deviceCredentials2.Identity.Id).OrDefault());
        }

        [Fact]
        [Unit]
        public async Task MaxClientsTest()
        {
            var cloudProviderMock = new Mock<ICloudConnectionProvider>();
            cloudProviderMock.Setup(p => p.Connect(It.IsAny<IClientCredentials>(), It.IsAny<Action<string, CloudConnectionStatus>>()))
                .ReturnsAsync(() => Try.Success(GetCloudConnectionMock()));

            var deviceIdentity1 = Mock.Of<IDeviceIdentity>(d => d.Id == "Device1");
            var deviceIdentity2 = Mock.Of<IDeviceIdentity>(d => d.Id == "Device2");
            var deviceIdentity3 = Mock.Of<IDeviceIdentity>(d => d.Id == "Device3");

            var deviceProxy1 = Mock.Of<IDeviceProxy>(d => d.IsActive);
            var deviceProxy2 = Mock.Of<IDeviceProxy>(d => d.IsActive);
            var deviceProxy3 = Mock.Of<IDeviceProxy>(d => d.IsActive);

            var credentialsCache = Mock.Of<ICredentialsCache>();
            var deviceConnectivityManager = Mock.Of<IDeviceConnectivityManager>();
            var connectionManager = new ConnectionManager(cloudProviderMock.Object, credentialsCache, GetIdentityProvider(), deviceConnectivityManager, 2);

            await connectionManager.AddDeviceConnection(deviceIdentity1, deviceProxy1);
            await connectionManager.AddDeviceConnection(deviceIdentity2, deviceProxy2);
            await Assert.ThrowsAsync<EdgeHubConnectionException>(async () => await connectionManager.AddDeviceConnection(deviceIdentity3, deviceProxy3));
        }

        [Fact]
        [Unit]
        public async Task AddRemoveSubscriptionsTest()
        {
            // Arrange
            string deviceId = "d1";
            var cloudConnectionProvider = Mock.Of<ICloudConnectionProvider>();
            var credentialsCache = Mock.Of<ICredentialsCache>();
            var deviceConnectivityManager = Mock.Of<IDeviceConnectivityManager>();

            var connectionManager = new ConnectionManager(cloudConnectionProvider, credentialsCache, GetIdentityProvider(), deviceConnectivityManager);
            var identity = Mock.Of<IIdentity>(i => i.Id == deviceId);

            // Act
            await connectionManager.AddDeviceConnection(identity, Mock.Of<IDeviceProxy>(d => d.IsActive));
            Option<IReadOnlyDictionary<DeviceSubscription, bool>> subscriptionsOption = connectionManager.GetSubscriptions(deviceId);

            // Assert
            Assert.True(subscriptionsOption.HasValue);
            IReadOnlyDictionary<DeviceSubscription, bool> subscriptions = subscriptionsOption.OrDefault();
            Assert.Empty(subscriptions);

            // Act
            connectionManager.AddSubscription(deviceId, DeviceSubscription.Methods);
            connectionManager.AddSubscription(deviceId, DeviceSubscription.C2D);
            subscriptionsOption = connectionManager.GetSubscriptions(deviceId);

            // Assert
            Assert.True(subscriptionsOption.HasValue);
            subscriptions = subscriptionsOption.OrDefault();
            Assert.Equal(2, subscriptions.Count);
            Assert.True(subscriptions[DeviceSubscription.Methods]);
            Assert.True(subscriptions[DeviceSubscription.C2D]);

            // Act
            connectionManager.RemoveSubscription(deviceId, DeviceSubscription.Methods);
            connectionManager.RemoveSubscription(deviceId, DeviceSubscription.DesiredPropertyUpdates);
            subscriptionsOption = connectionManager.GetSubscriptions(deviceId);

            // Assert
            Assert.True(subscriptionsOption.HasValue);
            subscriptions = subscriptionsOption.OrDefault();
            Assert.Equal(3, subscriptions.Count);
            Assert.False(subscriptions[DeviceSubscription.Methods]);
            Assert.True(subscriptions[DeviceSubscription.C2D]);
            Assert.False(subscriptions[DeviceSubscription.DesiredPropertyUpdates]);
        }

        [Fact]
        [Unit]
        public async Task KeepSubscriptionsOnDeviceRemoveTest()
        {
            // Arrange
            string deviceId = "d1";
            string iotHub = "foo.azure-devices.net";
            string token = TokenHelper.CreateSasToken(iotHub);
            var module1Credentials = new TokenCredentials(new DeviceIdentity(iotHub, deviceId), token, DummyProductInfo, true);
            IClient client1 = GetDeviceClient();
            IClient client2 = GetDeviceClient();
            var messageConverterProvider = Mock.Of<IMessageConverterProvider>();
            var deviceClientProvider = new Mock<IClientProvider>();
            deviceClientProvider.SetupSequence(d => d.Create(It.IsAny<IIdentity>(), It.IsAny<ITokenProvider>(), It.IsAny<ITransportSettings[]>(), Option.None<string>()))
                .Returns(client1)
                .Returns(client2);
            var productInfoStore = Mock.Of<IProductInfoStore>();
            var modelIdStore = Mock.Of<IModelIdStore>();
            ICredentialsCache credentialsCache = new CredentialsCache(new NullCredentialsCache());
            await credentialsCache.Add(module1Credentials);
            var edgeHubIdentity = Mock.Of<IIdentity>(i => i.Id == "edgeDevice/$edgeHub");
            var cloudConnectionProvider = new CloudConnectionProvider(
                messageConverterProvider,
                1,
                deviceClientProvider.Object,
                Option.None<UpstreamProtocol>(),
                Mock.Of<ITokenProvider>(),
                Mock.Of<IDeviceScopeIdentitiesCache>(),
                credentialsCache,
                edgeHubIdentity,
                TimeSpan.FromMinutes(60),
                true,
                TimeSpan.FromSeconds(20),
                false,
                Option.None<IWebProxy>(),
                productInfoStore,
                modelIdStore);
            cloudConnectionProvider.BindEdgeHub(Mock.Of<IEdgeHub>());
            var deviceConnectivityManager = Mock.Of<IDeviceConnectivityManager>();
            var connectionManager = new ConnectionManager(cloudConnectionProvider, credentialsCache, GetIdentityProvider(), deviceConnectivityManager);
            var identity = Mock.Of<IIdentity>(i => i.Id == deviceId);
            bool isProxyActive = true;
            // ReSharper disable once PossibleUnintendedReferenceComparison
            var deviceProxy = Mock.Of<IDeviceProxy>(d => d.Identity == identity);
            Mock.Get(deviceProxy).Setup(d => d.CloseAsync(It.IsAny<Exception>()))
                .Callback(() => isProxyActive = false)
                .Returns(Task.CompletedTask);
            Mock.Get(deviceProxy).SetupGet(d => d.IsActive)
                .Returns(() => isProxyActive);
            // ReSharper disable once PossibleUnintendedReferenceComparison
            var deviceProxy2 = Mock.Of<IDeviceProxy>(d => d.IsActive && d.Identity == identity);

            // Act
            Option<IReadOnlyDictionary<DeviceSubscription, bool>> subscriptionsOption = connectionManager.GetSubscriptions(deviceId);

            // Assert
            Assert.False(subscriptionsOption.HasValue);

            // Act
            await connectionManager.AddDeviceConnection(identity, deviceProxy);
            subscriptionsOption = connectionManager.GetSubscriptions(deviceId);

            // Assert
            Assert.True(subscriptionsOption.HasValue);
            IReadOnlyDictionary<DeviceSubscription, bool> subscriptions = subscriptionsOption.OrDefault();
            Assert.Empty(subscriptions);

            // Act
            connectionManager.AddSubscription(deviceId, DeviceSubscription.Methods);
            connectionManager.AddSubscription(deviceId, DeviceSubscription.C2D);
            subscriptionsOption = connectionManager.GetSubscriptions(deviceId);

            // Assert
            Assert.True(subscriptionsOption.HasValue);
            subscriptions = subscriptionsOption.OrDefault();
            Assert.Equal(2, subscriptions.Count);
            Assert.True(subscriptions[DeviceSubscription.Methods]);
            Assert.True(subscriptions[DeviceSubscription.C2D]);

            // Act
            await connectionManager.RemoveDeviceConnection(deviceId);
            subscriptionsOption = connectionManager.GetSubscriptions(deviceId);

            // Assert
            Assert.False(subscriptionsOption.HasValue);

            // Act
            await connectionManager.AddDeviceConnection(identity, deviceProxy2);
            subscriptionsOption = connectionManager.GetSubscriptions(deviceId);

            // Assert
            Assert.True(subscriptionsOption.HasValue);
            subscriptions = subscriptionsOption.OrDefault();
<<<<<<< HEAD
            Assert.Equal(2, subscriptions.Count);
            Assert.True(subscriptions[DeviceSubscription.Methods]);
            Assert.True(subscriptions[DeviceSubscription.C2D]);
            Option<ICloudProxy> cloudProxy = await connectionManager.GetCloudConnection(deviceId);
            Assert.True(cloudProxy.HasValue);
=======
            Assert.Equal(0, subscriptions.Count);
>>>>>>> f6fb4743

            // Act
            connectionManager.AddSubscription(deviceId, DeviceSubscription.DesiredPropertyUpdates);
            connectionManager.AddSubscription(deviceId, DeviceSubscription.ModuleMessages);
            subscriptionsOption = connectionManager.GetSubscriptions(deviceId);

            // Assert
            Assert.True(subscriptionsOption.HasValue);
            subscriptions = subscriptionsOption.OrDefault();
            Assert.Equal(2, subscriptions.Count);
            Assert.True(subscriptions[DeviceSubscription.DesiredPropertyUpdates]);
            Assert.True(subscriptions[DeviceSubscription.ModuleMessages]);
        }

        [Fact]
        [Unit]
        public async Task GetConnectedClientsTest()
        {
            // Arrange
            var cloudConnectionProvider = Mock.Of<ICloudConnectionProvider>();
            var credentialsCache = Mock.Of<ICredentialsCache>();
            var deviceConnectivitymanager = Mock.Of<IDeviceConnectivityManager>();
            var connectionManager = new ConnectionManager(cloudConnectionProvider, credentialsCache, GetIdentityProvider(), deviceConnectivitymanager);

            var deviceProxies = new List<IDeviceProxy>();
            for (int i = 0; i < 10; i++)
            {
                string deviceId = $"device{i}";
                var identity = Mock.Of<IIdentity>(id => id.Id == deviceId);
                var deviceProxy = Mock.Of<IDeviceProxy>(d => d.Identity == identity && d.IsActive);
                Mock.Get(deviceProxy).Setup(d => d.CloseAsync(It.IsAny<Exception>()))
                    .Callback(() => Mock.Get(deviceProxy).SetupGet(dp => dp.IsActive).Returns(false))
                    .Returns(Task.CompletedTask);
                await connectionManager.AddDeviceConnection(identity, deviceProxy);
                deviceProxies.Add(deviceProxy);
            }

            var edgeHubIdentity = Mock.Of<IIdentity>(e => e.Id == $"{EdgeDeviceId}/{EdgeModuleId}");
            var edgeHubDeviceProxy = Mock.Of<IDeviceProxy>(e => e.Identity == edgeHubIdentity && e.IsActive);
            await connectionManager.AddDeviceConnection(edgeHubIdentity, edgeHubDeviceProxy);

            // Act
            IEnumerable<IIdentity> connectedClients = connectionManager.GetConnectedClients();

            // Assert
            Assert.NotNull(connectedClients);
            List<IIdentity> connectedClientsList = connectedClients.ToList();
            Assert.Equal(11, connectedClientsList.Count);
            Assert.Contains(connectedClientsList, c => c.Id.Equals($"{EdgeDeviceId}/{EdgeModuleId}"));

            for (int i = 0; i < 10; i++)
            {
                string deviceId = $"device{i}";
                Assert.Contains(connectedClientsList, c => c.Id.Equals(deviceId));
            }

            // Act
            for (int i = 0; i < 5; i++)
            {
                await deviceProxies[i].CloseAsync(new Exception());
            }

            connectedClients = connectionManager.GetConnectedClients();

            // Assert
            Assert.NotNull(connectedClients);
            connectedClientsList = connectedClients.ToList();
            Assert.Equal(6, connectedClientsList.Count);
            Assert.Contains(connectedClientsList, c => c.Id.Equals($"{EdgeDeviceId}/{EdgeModuleId}"));

            for (int i = 5; i < 10; i++)
            {
                string deviceId = $"device{i}";
                Assert.Contains(connectedClientsList, c => c.Id.Equals(deviceId));
            }
        }

        [Fact]
        [Unit]
        public async Task GetCloudProxyTest()
        {
            // Arrange
            string edgeDeviceId = "edgeDevice";
            string module1Id = "module1";
            string iotHub = "foo.azure-devices.net";
            string token = TokenHelper.CreateSasToken(iotHub);
            var module1Credentials = new TokenCredentials(new ModuleIdentity(iotHub, edgeDeviceId, module1Id), token, DummyProductInfo, true);

            IClient client1 = GetDeviceClient();
            IClient client2 = GetDeviceClient();
            var messageConverterProvider = Mock.Of<IMessageConverterProvider>();
            var deviceClientProvider = new Mock<IClientProvider>();
            deviceClientProvider.SetupSequence(d => d.Create(It.IsAny<IIdentity>(), It.IsAny<ITokenProvider>(), It.IsAny<ITransportSettings[]>(), Option.None<string>()))
                .Returns(client1)
                .Returns(client2);

            var deviceScopeIdentitiesCache = new Mock<IDeviceScopeIdentitiesCache>();
            deviceScopeIdentitiesCache.Setup(d => d.GetAuthChain(It.Is<string>(i => i == module1Credentials.Identity.Id))).ReturnsAsync(Option.Some(module1Credentials.Identity.Id));

            ICredentialsCache credentialsCache = new CredentialsCache(new NullCredentialsCache());
            await credentialsCache.Add(module1Credentials);
            var productInfoStore = Mock.Of<IProductInfoStore>();
            var modelIdStore = Mock.Of<IModelIdStore>();
            var cloudConnectionProvider = new CloudConnectionProvider(
                messageConverterProvider,
                1,
                deviceClientProvider.Object,
                Option.None<UpstreamProtocol>(),
                Mock.Of<ITokenProvider>(),
                deviceScopeIdentitiesCache.Object,
                credentialsCache,
                new ModuleIdentity(iotHub, edgeDeviceId, "$edgeHub"),
                TimeSpan.FromMinutes(60),
                true,
                TimeSpan.FromSeconds(20),
                false,
                Option.None<IWebProxy>(),
                productInfoStore,
                modelIdStore);
            cloudConnectionProvider.BindEdgeHub(Mock.Of<IEdgeHub>());
            var deviceConnectivityManager = Mock.Of<IDeviceConnectivityManager>();
            IConnectionManager connectionManager = new ConnectionManager(cloudConnectionProvider, credentialsCache, GetIdentityProvider(), deviceConnectivityManager);

            // Act
            Option<ICloudProxy> getCloudProxyTask = await connectionManager.GetCloudConnection(module1Credentials.Identity.Id);

            // Assert
            Assert.True(getCloudProxyTask.HasValue);
            Assert.True(getCloudProxyTask.OrDefault().IsActive);

            // Act
            await getCloudProxyTask.OrDefault().CloseAsync();
            Option<ICloudProxy> newCloudProxyTask1 = await connectionManager.GetCloudConnection(module1Credentials.Identity.Id);

            // Assert
            Assert.True(newCloudProxyTask1.HasValue);
            Assert.NotEqual(newCloudProxyTask1.OrDefault(), getCloudProxyTask.OrDefault());

            Mock.Get(client1).Verify(cp => cp.CloseAsync(), Times.Once);
            Mock.Get(client2).Verify(cp => cp.CloseAsync(), Times.Never);
        }

        [Fact]
        [Unit]
        public async Task GetMultipleCloudProxiesTest()
        {
            // Arrange
            string edgeDeviceId = "edgeDevice";
            string module1Id = "module1";
            string token = TokenHelper.CreateSasToken(IotHubHostName);
            var module1Credentials = new TokenCredentials(new ModuleIdentity(IotHubHostName, edgeDeviceId, module1Id), token, DummyProductInfo, true);
            IClient client1 = GetDeviceClient();
            IClient client2 = GetDeviceClient();
            var messageConverterProvider = Mock.Of<IMessageConverterProvider>();
            var deviceClientProvider = new Mock<IClientProvider>();
            deviceClientProvider.SetupSequence(d => d.Create(It.IsAny<IIdentity>(), It.IsAny<ITokenProvider>(), It.IsAny<ITransportSettings[]>(), Option.None<string>()))
                .Returns(client1)
                .Returns(client2);

            var deviceScopeIdentitiesCache = new Mock<IDeviceScopeIdentitiesCache>();
            deviceScopeIdentitiesCache.Setup(d => d.GetAuthChain(It.Is<string>(i => i == module1Credentials.Identity.Id))).ReturnsAsync(Option.Some(module1Credentials.Identity.Id));

            ICredentialsCache credentialsCache = new CredentialsCache(new NullCredentialsCache());
            await credentialsCache.Add(module1Credentials);
            var productInfoStore = Mock.Of<IProductInfoStore>();
            var modelIdStore = Mock.Of<IModelIdStore>();
            var cloudConnectionProvider = new CloudConnectionProvider(
                messageConverterProvider,
                1,
                deviceClientProvider.Object,
                Option.None<UpstreamProtocol>(),
                Mock.Of<ITokenProvider>(),
                deviceScopeIdentitiesCache.Object,
                credentialsCache,
                new ModuleIdentity(IotHubHostName, edgeDeviceId, "$edgeHub"),
                TimeSpan.FromMinutes(60),
                true,
                TimeSpan.FromSeconds(20),
                false,
                Option.None<IWebProxy>(),
                productInfoStore,
                modelIdStore);
            cloudConnectionProvider.BindEdgeHub(Mock.Of<IEdgeHub>());
            var deviceConnectivityManager = Mock.Of<IDeviceConnectivityManager>();
            IConnectionManager connectionManager = new ConnectionManager(cloudConnectionProvider, credentialsCache, GetIdentityProvider(), deviceConnectivityManager);

            // Act
            Task<Option<ICloudProxy>> getCloudProxyTask1 = connectionManager.GetCloudConnection(module1Credentials.Identity.Id);
            Task<Option<ICloudProxy>> getCloudProxyTask2 = connectionManager.GetCloudConnection(module1Credentials.Identity.Id);
            Task<Option<ICloudProxy>> getCloudProxyTask3 = connectionManager.GetCloudConnection(module1Credentials.Identity.Id);
            Task<Option<ICloudProxy>> getCloudProxyTask4 = connectionManager.GetCloudConnection(module1Credentials.Identity.Id);
            Option<ICloudProxy>[] cloudProxies = await Task.WhenAll(getCloudProxyTask1, getCloudProxyTask2, getCloudProxyTask3, getCloudProxyTask4);

            // Assert
            Assert.True(cloudProxies[0].HasValue);
            Assert.True(cloudProxies[1].HasValue);
            Assert.True(cloudProxies[2].HasValue);
            Assert.True(cloudProxies[3].HasValue);
            Assert.Equal(((RetryingCloudProxy)cloudProxies[0].OrDefault()).InnerCloudProxy, ((RetryingCloudProxy)cloudProxies[1].OrDefault()).InnerCloudProxy);
            Assert.Equal(((RetryingCloudProxy)cloudProxies[0].OrDefault()).InnerCloudProxy, ((RetryingCloudProxy)cloudProxies[2].OrDefault()).InnerCloudProxy);
            Assert.Equal(((RetryingCloudProxy)cloudProxies[0].OrDefault()).InnerCloudProxy, ((RetryingCloudProxy)cloudProxies[3].OrDefault()).InnerCloudProxy);

            // Act
            await cloudProxies[0].OrDefault().CloseAsync();
            Option<ICloudProxy> newCloudProxyTask1 = await connectionManager.GetCloudConnection(module1Credentials.Identity.Id);

            // Assert
            Assert.True(newCloudProxyTask1.HasValue);
            Assert.NotEqual(newCloudProxyTask1.OrDefault(), cloudProxies[0].OrDefault());
            Mock.Get(client1).Verify(cp => cp.CloseAsync(), Times.Once);
            Mock.Get(client2).Verify(cp => cp.CloseAsync(), Times.Never);
        }

        [Unit]
        [Theory]
        [InlineData(true)]
        [InlineData(false)]
        public async Task TestCloseDeviceAndCloudConnection(bool closeCloudConnectionOnDeviceDisconnect)
        {
            // Arrange
            string edgeDeviceId = "edgeDevice";
            string module1Id = "module1";
            string iotHub = "foo.azure-devices.net";
            string token = TokenHelper.CreateSasToken(iotHub);
            var module1Credentials = new TokenCredentials(new ModuleIdentity(iotHub, edgeDeviceId, module1Id), token, DummyProductInfo, true);

            IClient client1 = GetDeviceClient();
            var messageConverterProvider = Mock.Of<IMessageConverterProvider>();
            var deviceClientProvider = new Mock<IClientProvider>();
            deviceClientProvider.Setup(d => d.Create(It.IsAny<IIdentity>(), It.IsAny<ITokenProvider>(), It.IsAny<ITransportSettings[]>(), Option.None<string>())).Returns(client1);

            ICredentialsCache credentialsCache = new CredentialsCache(new NullCredentialsCache());
            await credentialsCache.Add(module1Credentials);
            var productInfoStore = Mock.Of<IProductInfoStore>();
            var deviceScopeIdentitiesCache = new Mock<IDeviceScopeIdentitiesCache>();
            deviceScopeIdentitiesCache.Setup(d => d.GetAuthChain(It.Is<string>(i => i == module1Credentials.Identity.Id))).ReturnsAsync(Option.Some(module1Credentials.Identity.Id));
            var modelIdStore = Mock.Of<IModelIdStore>();
            var cloudConnectionProvider = new CloudConnectionProvider(
                messageConverterProvider,
                1,
                deviceClientProvider.Object,
                Option.None<UpstreamProtocol>(),
                Mock.Of<ITokenProvider>(),
                deviceScopeIdentitiesCache.Object,
                credentialsCache,
                new ModuleIdentity(iotHub, edgeDeviceId, "$edgeHub"),
                TimeSpan.FromMinutes(60),
                true,
                TimeSpan.FromSeconds(20),
                false,
                Option.None<IWebProxy>(),
                productInfoStore,
                modelIdStore);
            cloudConnectionProvider.BindEdgeHub(Mock.Of<IEdgeHub>());
            var deviceConnectivityManager = Mock.Of<IDeviceConnectivityManager>();

            var module1Identity = Mock.Of<IModuleIdentity>(m => m.Id == module1Credentials.Identity.Id);
            var moduleProxy1 = Mock.Of<IDeviceProxy>(m => m.IsActive);
            IConnectionManager connectionManager = new ConnectionManager(
                cloudConnectionProvider,
                credentialsCache,
                GetIdentityProvider(),
                deviceConnectivityManager,
                closeCloudConnectionOnDeviceDisconnect: closeCloudConnectionOnDeviceDisconnect);
            await connectionManager.AddDeviceConnection(module1Identity, moduleProxy1);

            // Act
            Option<ICloudProxy> getCloudProxyTask = await connectionManager.GetCloudConnection(module1Credentials.Identity.Id);

            // Assert
            Assert.True(getCloudProxyTask.HasValue);
            Assert.True(getCloudProxyTask.OrDefault().IsActive);

            // Act
            await connectionManager.RemoveDeviceConnection(module1Credentials.Identity.Id);

            // Assert
            if (closeCloudConnectionOnDeviceDisconnect)
            {
                Assert.False(getCloudProxyTask.OrDefault().IsActive);
                Mock.Get(client1).Verify(cp => cp.CloseAsync(), Times.Once);
            }
            else
            {
                Assert.True(getCloudProxyTask.OrDefault().IsActive);
                Mock.Get(client1).Verify(cp => cp.CloseAsync(), Times.Never);
            }
        }

        static ICloudConnection GetCloudConnectionMock()
        {
            ICloudProxy cloudProxyMock = GetCloudProxyMock();
            var cloudConnectionMock = new Mock<IClientTokenCloudConnection>();
            cloudConnectionMock.SetupGet(dp => dp.IsActive).Returns(true);
            cloudConnectionMock.SetupGet(dp => dp.CloudProxy).Returns(Option.Some(cloudProxyMock));
            cloudConnectionMock.Setup(c => c.UpdateTokenAsync(It.IsAny<ITokenCredentials>()))
                .Callback(
                    () =>
                    {
                        cloudProxyMock = GetCloudProxyMock();
                        cloudConnectionMock.SetupGet(dp => dp.CloudProxy).Returns(Option.Some(cloudProxyMock));
                    })
                .ReturnsAsync(cloudProxyMock);
            cloudConnectionMock.Setup(dp => dp.CloseAsync()).Returns(Task.FromResult(true))
                .Callback(
                    async () =>
                    {
                        cloudConnectionMock.SetupGet(dp => dp.IsActive).Returns(false);
                        await cloudProxyMock.CloseAsync();
                    });

            return cloudConnectionMock.Object;
        }

        static ICloudProxy GetCloudProxyMock()
        {
            var cloudProxyMock = new Mock<ICloudProxy>();
            cloudProxyMock.SetupGet(cp => cp.IsActive).Returns(true);
            cloudProxyMock.Setup(cp => cp.CloseAsync())
                .Callback(() => cloudProxyMock.SetupGet(d => d.IsActive).Returns(false))
                .Returns(Task.FromResult(true));
            return cloudProxyMock.Object;
        }

        static IClient GetDeviceClient()
        {
            var deviceClient = new Mock<IClient>();
            deviceClient.SetupGet(d => d.IsActive).Returns(true);
            deviceClient.Setup(d => d.CloseAsync())
                .Callback(() => deviceClient.SetupGet(d => d.IsActive).Returns(false))
                .Returns(Task.CompletedTask);
            deviceClient.Setup(dc => dc.OpenAsync()).Returns(Task.CompletedTask);
            return deviceClient.Object;
        }

        static IIdentityProvider GetIdentityProvider() => new IdentityProvider(IotHubHostName);

        class DeviceConnectivityManager : IDeviceConnectivityManager
        {
            public event EventHandler DeviceConnected;

            public event EventHandler DeviceDisconnected;

            public Task CallSucceeded() => Task.CompletedTask;

            public Task CallTimedOut() => Task.CompletedTask;

            public void InvokeDeviceConnected() => this.DeviceConnected?.Invoke(null, null);

            public void InvokeDeviceDisconnected() => this.DeviceDisconnected?.Invoke(null, null);
        }
    }
}<|MERGE_RESOLUTION|>--- conflicted
+++ resolved
@@ -787,15 +787,9 @@
             // Assert
             Assert.True(subscriptionsOption.HasValue);
             subscriptions = subscriptionsOption.OrDefault();
-<<<<<<< HEAD
-            Assert.Equal(2, subscriptions.Count);
-            Assert.True(subscriptions[DeviceSubscription.Methods]);
-            Assert.True(subscriptions[DeviceSubscription.C2D]);
+            Assert.Equal(0, subscriptions.Count);
             Option<ICloudProxy> cloudProxy = await connectionManager.GetCloudConnection(deviceId);
             Assert.True(cloudProxy.HasValue);
-=======
-            Assert.Equal(0, subscriptions.Count);
->>>>>>> f6fb4743
 
             // Act
             connectionManager.AddSubscription(deviceId, DeviceSubscription.DesiredPropertyUpdates);
