--- conflicted
+++ resolved
@@ -157,11 +157,8 @@
             int configUpdateFrequencySecs = this.configuration.GetValue("ConfigRefreshFrequencySecs", 3600);
             TimeSpan configUpdateFrequency = TimeSpan.FromSeconds(configUpdateFrequencySecs);
             bool checkEntireQueueOnCleanup = this.configuration.GetValue("CheckEntireQueueOnCleanup", false);
-<<<<<<< HEAD
             Option<string> gatewayHostname = Option.Maybe(this.configuration.GetValue<string>(Constants.ConfigKey.GatewayHostname));
-=======
             bool closeCloudConnectionOnDeviceDisconnect = this.configuration.GetValue("CloseCloudConnectionOnDeviceDisconnect", true);
->>>>>>> f76ad8c0
 
             builder.RegisterModule(
                 new RoutingModule(
