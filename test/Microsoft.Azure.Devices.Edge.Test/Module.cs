// Copyright (c) Microsoft. All rights reserved.
namespace Microsoft.Azure.Devices.Edge.Test
{
    using System;
    using System.Collections.Generic;
    using System.Threading;
    using System.Threading.Tasks;
    using Microsoft.Azure.Devices.Edge.Test.Common;
    using Microsoft.Azure.Devices.Edge.Test.Common.Config;
    using Microsoft.Azure.Devices.Edge.Test.Helpers;
    using NUnit.Framework;

    public class Module : ManualProvisioningFixture
    {
<<<<<<< HEAD
        private string GetTempSensorImage()
        {
            const string DefaultSensorImage = "mcr.microsoft.com/azureiotedge-simulated-temperature-sensor:1.0";
            return Context.Current.TempSensorImage.GetOrElse(DefaultSensorImage);
        }

        [Category("TempSensor")]
        [Test]
        public async Task TempSensor()
        {
            const string tempSensorModName = "tempSensor";
            CancellationToken token = this.cts.Token;
=======
        private const string DefaultSensorImage = "mcr.microsoft.com/azureiotedge-simulated-temperature-sensor:1.0";

        [Test]
        public async Task TempSensor()
        {
            string sensorImage = Context.Current.TempSensorImage.GetOrElse(DefaultSensorImage);

            CancellationToken token = this.TestToken;
>>>>>>> db0afce3

            EdgeDeployment deployment = await this.runtime.DeployConfigurationAsync(
                builder => { builder.AddModule(tempSensorModName, this.GetTempSensorImage()); },
                token);

            EdgeModule sensor = deployment.Modules[tempSensorModName];
            await sensor.WaitForEventsReceivedAsync(deployment.StartTime, token);

            await sensor.UpdateDesiredPropertiesAsync(
                new
                {
                    properties = new
                    {
                        desired = new
                        {
                            SendData = true,
                            SendInterval = 10
                        }
                    }
                },
                token);
            await sensor.WaitForReportedPropertyUpdatesAsync(
                new
                {
                    properties = new
                    {
                        reported = new
                        {
                            SendData = true,
                            SendInterval = 10
                        }
                    }
                },
                token);
        }

        [Category("TempSensor")]
        [Test]
        public async Task TempFilter()
        {
            string filterImage = Context.Current.TempFilterImage.Expect(() => new ArgumentException("tempFilterImage parameter is required for TempFilter test"));

            const string filterModName = "tempFilter";
            const string tempSensorModName = "tempSensor";

            CancellationToken token = this.cts.Token;

            EdgeDeployment deployment = await this.runtime.DeployConfigurationAsync(
                builder =>
                {
                             builder.AddModule(tempSensorModName, this.GetTempSensorImage());
                             builder.AddModule(filterModName, filterImage)
                                    .WithEnvironment(new[] { ("TemperatureThreshold", "19") });
                             builder.GetModule("$edgeHub")
                                    .WithDesiredProperties(new Dictionary<string, object>
                                    {
                                        ["routes"] = new
                                        {
                                            TempFilterToCloud = "FROM /messages/modules/" + filterModName + "/outputs/alertOutput INTO $upstream",
                                            TempSensorToTempFilter = "FROM /messages/modules/" + tempSensorModName + "/outputs/temperatureOutput INTO BrokeredEndpoint('/modules/" + filterModName + "/inputs/input1')"
                                        }
                                    } );
                },
                token);

            EdgeModule filter = deployment.Modules[filterModName];
            await filter.WaitForEventsReceivedAsync(deployment.StartTime, token);
        }

        [Category("TempSensor")]
        [Test]
        // Test Temperature Filter Function: https://docs.microsoft.com/en-us/azure/iot-edge/tutorial-deploy-function
        public async Task TempFilterFunc()
        {
            // Azure Fucntion Name: EdgeHubTrigger-CSharp
            string filterFunc = Context.Current.TempFilterFunc.Expect(() => new ArgumentException("'tempFilterFunc' parameter is required for TempFilterFunc() test"));

            const string filterFuncModuleName = "tempFilterFunctions";
            const string tempSensorModName = "tempSensor";

            CancellationToken token = this.cts.Token;

            EdgeDeployment deployment = await this.runtime.DeployConfigurationAsync(
                builder =>
                {
                             builder.AddModule(tempSensorModName, this.GetTempSensorImage());
                             builder.AddModule(filterFuncModuleName, filterFunc)
                                    .WithEnvironment(new[] { ("AZURE_FUNCTIONS_ENVIRONMENT", "Development") });
                             builder.GetModule("$edgeHub")
                                    .WithDesiredProperties(new Dictionary<string, object>
                                    {
                                        ["routes"] = new
                                        {
                                            TempFilterFunctionsToCloud = "FROM /messages/modules/" + filterFuncModuleName + "/outputs/output1 INTO $upstream",
                                            TempSensorToTempFilter = "FROM /messages/modules/" + tempSensorModName + "/outputs/temperatureOutput " +
                                                                     "INTO BrokeredEndpoint('/modules/" + filterFuncModuleName + "/inputs/input1')"
                                        }
                                    } );
                },
                token);

            EdgeModule filter = deployment.Modules[filterFuncModuleName];
            await filter.WaitForEventsReceivedAsync(deployment.StartTime, token);
        }

        [Test]
        public async Task TempFilter()
        {
            string sensorImage = Context.Current.TempSensorImage.GetOrElse(DefaultSensorImage);
            string filterImage = Context.Current.TempFilterImage.Expect(() => new ArgumentException());

            CancellationToken token = this.TestToken;

            EdgeDeployment deployment = await this.runtime.DeployConfigurationAsync(
                builder =>
                {
                             builder.AddModule("tempSensor", sensorImage);
                             builder.AddModule("tempFilter", filterImage)
                                    .WithEnvironment(new[] { ("TemperatureThreshold", "19") });
                             builder.GetModule("$edgeHub")
                                    .WithDesiredProperties(new Dictionary<string, object>
                                    {
                                        ["routes"] = new
                                        {
                                            TempFilterToCloud = "FROM /messages/modules/tempFilter/outputs/alertOutput INTO $upstream",
                                            TempSensorToTempFilter = "FROM /messages/modules/tempSensor/outputs/temperatureOutput INTO BrokeredEndpoint(\"/modules/tempFilter/inputs/input1\")"
                                        }
                                    } );
                },
                token);

            EdgeModule filter = deployment.Modules["tempFilter"];
            await filter.WaitForEventsReceivedAsync(deployment.StartTime, token);
        }

        [Test]
        public async Task ModuleToModuleDirectMethod(
            [Values] Protocol protocol)
        {
            if (OsPlatform.IsWindows() && (protocol == Protocol.AmqpWs || protocol == Protocol.MqttWs))
            {
                Assert.Ignore("Module-to-module direct methods don't work over WebSocket on Windows");
            }

            string senderImage = Context.Current.MethodSenderImage.Expect(() => new InvalidOperationException("Missing Direct Method Sender image"));
            string receiverImage = Context.Current.MethodReceiverImage.Expect(() => new InvalidOperationException("Missing Direct Method Receiver image"));
            string methodSender = $"methodSender-{protocol.ToString()}";
            string methodReceiver = $"methodReceiver-{protocol.ToString()}";

            CancellationToken token = this.TestToken;

            EdgeDeployment deployment = await this.runtime.DeployConfigurationAsync(
                builder =>
                {
                    string clientTransport = protocol.ToTransportType().ToString();

                    builder.AddModule(methodSender, senderImage)
                        .WithEnvironment(
                            new[]
                            {
                                ("ClientTransportType", clientTransport),
                                ("TargetModuleId", methodReceiver)
                            });
                    builder.AddModule(methodReceiver, receiverImage)
                        .WithEnvironment(new[] { ("ClientTransportType", clientTransport) });
                },
                token);

            EdgeModule sender = deployment.Modules[methodSender];
            await sender.WaitForEventsReceivedAsync(deployment.StartTime, token);
        }
    }
}<|MERGE_RESOLUTION|>--- conflicted
+++ resolved
@@ -12,7 +12,7 @@
 
     public class Module : ManualProvisioningFixture
     {
-<<<<<<< HEAD
+
         private string GetTempSensorImage()
         {
             const string DefaultSensorImage = "mcr.microsoft.com/azureiotedge-simulated-temperature-sensor:1.0";
@@ -24,17 +24,7 @@
         public async Task TempSensor()
         {
             const string tempSensorModName = "tempSensor";
-            CancellationToken token = this.cts.Token;
-=======
-        private const string DefaultSensorImage = "mcr.microsoft.com/azureiotedge-simulated-temperature-sensor:1.0";
-
-        [Test]
-        public async Task TempSensor()
-        {
-            string sensorImage = Context.Current.TempSensorImage.GetOrElse(DefaultSensorImage);
-
             CancellationToken token = this.TestToken;
->>>>>>> db0afce3
 
             EdgeDeployment deployment = await this.runtime.DeployConfigurationAsync(
                 builder => { builder.AddModule(tempSensorModName, this.GetTempSensorImage()); },
