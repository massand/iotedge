--- conflicted
+++ resolved
@@ -80,12 +80,8 @@
                 "edgehub_messages_dropped_total",
                 "edgehub_messages_unack_total",
                 "edgehub_offline_count_total",
-<<<<<<< HEAD
-                "edgehub_operation_retry_total"
-=======
                 "edgehub_operation_retry_total",
                 "edgehub_client_disconnect_total"
->>>>>>> 40b2de93
             };
 
             foreach (string skippingMetric in skippingMetrics)
